--- conflicted
+++ resolved
@@ -691,24 +691,15 @@
         tf1 = pt.Nexustreefile(self.t1_fname)
         for t in tf1:
             ts.add_tree(t)
-<<<<<<< HEAD
         tf2 = pt.Nexustreefile(self.t2_fname)
         for t in tf2:
             ts.add_tree(t)
-=======
-        tf1.close()
-        tf2 = pt.Nexustreefile(self.t2_fname)
-        for t in tf2:
-            ts.add_tree(t)
-        tf2.close()
->>>>>>> df653773
         own_contree = ts.contree()
         own_bipdict = own_contree.bipdict()
         mb_bipdict = self.mb_contree.bipdict()
 
         # test topology of own contree is same as topology found by mrbayes
         self.assertEqual(self.mb_contree.topology(), own_contree.topology())
-<<<<<<< HEAD
 
         # test freq and branch length (mean and var) for each branch
         for bip, own_branch in own_bipdict.items():
@@ -739,8 +730,6 @@
 
         # test topology of own contree is same as topology found by mrbayes
         self.assertEqual(self.mb_contree.topology(), own_contree.topology())
-=======
->>>>>>> df653773
 
         # test freq and branch length (mean and var) for each branch
         for bip, own_branch in own_bipdict.items():
