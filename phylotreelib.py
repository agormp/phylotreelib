"""Classes and methods for analyzing, manipulating, and building phylogenetic trees"""
# Anders Gorm Pedersen
# Section for Bioinformatics, DTU Health Technology, Technical University of Denmark
# agpe@dtu.dk
import copy
import functools
import itertools
from itertools import (takewhile,repeat)
import math
import random
import re
import statistics
import sys
from io import StringIO
from operator import itemgetter
from collections import Counter
from collections import defaultdict
import numpy as np

###################################################################################################
###################################################################################################
##
##  Implementation notes:
##        (1) In principle all leafnames are duplicated many times (once per bipartition in
##            bipartsummary and toposummary). However, python appears to automagically
##            map all identical unbroken strings (=no whitespace) to the same id:
##
##            >>> a='tetM_X90939_Streptococcus_pneu'
##            >>> b='tetM_X90939_Streptococcus_pneu'
##            >>> a is b
##            True
##
##            >>> a='does not work if string contains blanks'
##            >>> b='does not work if string contains blanks'
##            >>> a is b
##            False
##
##            However, since this is dependent on implementation of python, I should probably
##            code around it explicitly
##
##            NOTE: I have now added explicit sys.intern() for all leafnames.
##            check that this behaves as expected wrt performance (and remove Globals perhaps)
##
##        (2) Although there is some extra overhead in using classes to emulate structs,
##            using dicts instead does not make a big difference performancewise (I tried).
##
##        (3) Treestrings could be parsed recursively in fewer lines, but this works a lot
##            less efficiently than the iterated version currently in Tree.from_string()
##            (I tested it).
##
###################################################################################################
###################################################################################################

###################################################################################################
###################################################################################################
#
# Various functions used by methods, that do not fit neatly in any class
###################################################################################################

def remove_comments(text):
    """Takes input string and strips away commented text, delimited by '[' and ']'.
        Also deals with nested comments."""

    # Python note: could be simplified

    # Before spending any time:
    # bail if there are no comment delimiters in string
    # raise exception if comment delimiters not balanced
    if "[" not in text:
        return text
    elif text.count("[") != text.count("]"):
        raise TreeError("String contains different number of left and right comment delimiters")

    # Preprocess delims for use in re etc
    leftdelim = re.escape("[")
    rightdelim = re.escape("]")

    # Construct sorted list of tuples of the form [(0, 'start'), (5, 'stop'), (7, 'start'), ...]
    delimlist = [(match.start(), match.end(), "start") for match in re.finditer(leftdelim, text)]
    delimlist.extend([(match.start(), match.end(), "stop") for match in re.finditer(rightdelim, text)])
    delimlist.sort()

    # Traverse text; along the way copy text not inside comment-delimiter pairs.
    # Use stack ("unmatched_starts") to keep track of nesting
    unmatched_starts = 0
    prevpos = 0
    processed_text = []
    for (match_start, match_end, match_type) in delimlist:
        if match_type == "start":
            unmatched_starts += 1
            if unmatched_starts == 1:                               # Beginning of new comment region
                processed_text.append(text[prevpos:match_start])
        elif match_type == "stop":
            unmatched_starts -= 1
            if unmatched_starts == 0:                               # End of comment region
                prevpos = match_end
            elif unmatched_starts == -1:                            # Error: more right delims than left delims
                raise TreeError("Unmatched end-comment delimiter. Context: '{}'".format(text[prevpos-10:prevpos+10]))

    # Add final block of text if relevant (i.e., if text does not stop with rightdelim), return processed text
    if prevpos < len(text):
        processed_text.append(text[prevpos:])
    return "".join(processed_text)

####################################################################################

def fast_treecount(filename, fileformat="nexus"):
    """Heuristic: count patterns ([;=\n] etc) to infer number of trees"""

    # Empirically: if ); is in file, then this == number of trees
    n_terminators = count_bytestring(filename, b");")
    if n_terminators > 0:
        return n_terminators

    # Count semicolon: if == 1 (possibly after nexus correction): 1 tree
    n_semicolons = count_bytestring(filename, b";")
    if n_semicolons == 1:
        return 1
    if fileformat == "nexus":
        n_other_semicolon_patterns  = count_bytestring(filename, b"egin taxa;")
        n_other_semicolon_patterns += count_bytestring(filename, b"egin trees;")
        n_other_semicolon_patterns += count_bytestring(filename, b"nd;")
        n_other_semicolon_patterns += count_bytestring(filename, b"imensions ntax")
        n_other_semicolon_patterns += count_bytestring(filename, b"axlabels")
        n_other_semicolon_patterns += count_bytestring(filename, b"ranslate")
        n_semicolons -= n_other_semicolon_patterns
    if n_semicolons == 1:
        return 1

    # If we got this far, and filetype is newick then bail out and use precise counting
    if fileformat == "newick":
        return count_trees_by_parsing(filename, fileformat)

    # Final attempt to infer ntrees for nexus files:
    # count "= (", "=  and "tree "
    # Add the values that are not 0 to list, choose minimum as count
    # Should be robust to most variations, but should check at end of sumt...
    n_eqparen = count_bytestring(filename, b"= (")
    n_treestr = count_bytestring(filename, b"tree ")
    countlist = [n_semicolons, n_eqparen, n_treestr]
    notzero = [val for val in countlist if val>0]
    return min(countlist)

####################################################################################

def count_bytestring(filename, bytestring):
    """Fast counting of specific pattern. Bytestring argument must be given
    with b modifier (e.g., b');')"""

    # Modified from: https://stackoverflow.com/a/27517681/7836730
    with open(filename, 'rb') as f:
        bufsize = 1024*1024
        bufgen = takewhile(lambda x: x, (f.raw.read(bufsize) for _ in repeat(None)))

        prev_buf = b""
        count = 0

        for buf in bufgen:
            count += buf.count(bytestring)

            # For multi-byte patterns, consider overlaps between buffers
            if len(bytestring) > 1 and len(prev_buf) > 0:
                merged = prev_buf[-len(bytestring)+1:] + buf[:len(bytestring)-1]
                count += merged.count(bytestring)

            prev_buf = buf

    return count

####################################################################################

def count_trees_by_parsing(filename, args):
    # Open treefile. Discard (i.e., silently pass by) the requested number of trees
    if args.informat == "nexus":
        treefile = Nexustreefile(filename)
    else:
        treefile = Newicktreefile(filename)
    treecount = 0
    for tree in treefile:
        treecount += 1
    return treecount

###################################################################################################
###################################################################################################

class Interner():
    """Class used for interning various objects."""

    # Stores dictionaries of objects to be interned: {obj:obj}
    # Interner methods returns *pointer* to object
    # Python note: is there a potential issue with hash collisions
    def __init__(self):
        self.leafset_interndict = {}
        self.clade_interndict = {}
        self.bip_interndict = {}
        self.unhashable_dict = {}

    def intern_leafset(self, leafset):
        return self.leafset_interndict.setdefault(leafset, leafset)

    def intern_clade(self, clade):
        return self.clade_interndict.setdefault(clade, clade)

    def intern_bipart(self, bipart):
        return self.bip_interndict.setdefault(bipart, bipart)

    def store_unhashable(self, name, obj):
        """
        Stores the unhashable object only if it hasn't been stored before.
        Always returns the stored object (whether newly stored or previously stored).
        """
        return self.unhashable_dict.setdefault(name, obj)

###################################################################################################
###################################################################################################

class Branchstruct:
    """Class that emulates a struct. Keeps branch-related info"""

    def __init__(self, length=0.0, label=""):
        self.length = length
        self.label = label

    def __str__(self):
        return f"{str(self.length)}\t´{self.label}´\n"

    def __repr__(self):
        return self.__str__()

    ###############################################################################################

    def copy(self):
        """Returns copy of Branchstruct object, with all attributes included"""
        obj = Branchstruct()
        for attrname, value in vars(self).items():
            setattr(obj, attrname, value)
        return obj

###################################################################################################
###################################################################################################

class Nodestruct:
    """Class that emulates a struct. Keeps node-related info"""

    def __init__(self, depth=0.0):
        self.depth = depth

    def __str__(self):
        attrs = [f"{k}: {v}" for k, v in vars(self).items()]
        return ", ".join(attrs) + "\n"

    def __repr__(self):
        return self.__str__()

    ###############################################################################################

    def copy(self):
        """Returns copy of Nodestruct object, with all attributes included"""
        obj = Nodestruct()
        for attrname, value in vars(self).items():
            setattr(obj, attrname, value)
        return obj

###################################################################################################
###################################################################################################

class Topostruct:
    """Class that emulates a struct. Keeps topology-related info"""

    __slots__ = ["weight", "tree", "freq"]

    # Python note: perhaps replace with dataclass, available since python 3.7
    pass

###################################################################################################
###################################################################################################

class Bipartition:
    """Class that represents a bipartition: the split of leaves in two sets that corresponds
    to a branch in a tree. Class has a fast method for hashing and therefore useful when
    comparing Bipartitions"""

    __slots__ = ["leaf_set", "leaf_list", "leaf2index",
                 'indices', '_hash_value']

    def __init__(self, leafset1, all_leaves_set, sorted_leaf_list, leaf2index):
        """Initialise bipartition objects based on only one half of bipartition.
        If the complement of leafset1 is smaller, then that will be stored instead.
        If they have same size: store leafset with smaller hash.

        leafset1: one half of bipartition (to save time in caller)
        all_leaves_set: set of all leaf names
        sorted_leaf_list: sorted list of all leaf names
        leaf2index: dict of {leaf:index in sorted_leaf_list}

        Last 3 params will typically point to attributes in parent Tree object"""

        self.leaf_set = all_leaves_set
        self.leaf_list = sorted_leaf_list
        self.leaf2index = leaf2index
        leafset1 = frozenset(leafset1)

        nleaves = len(self.leaf_set)
        l1 = len(leafset1)
        l2 = nleaves - l1
        if l1 < l2:
            self.indices = sorted([leaf2index[leaf] for leaf in leafset1])
            self._hash_value = hash(leafset1)
        elif l2 < l1:
            leafset2 = frozenset(self.leaf_set) - leafset1
            self.indices = sorted([leaf2index[leaf] for leaf in leafset2])
            self._hash_value = hash(leafset2)
        else:
            leafset2 = frozenset(self.leaf_set) - frozenset(leafset1)
            h1, h2 = hash(leafset1), hash(leafset2)
            if h1 < h2:
                indices = sorted([leaf2index[leaf] for leaf in leafset1])
                self.indices = indices
                self._hash_value = h1
            else:
                indices = sorted([leaf2index[leaf] for leaf in leafset2])
                self.indices = indices
                self._hash_value = h2

    def __hash__(self):
        # Return the precomputed hash value
        return self._hash_value

    def __eq__(self, other):
        # Python note: assumes hash collisions will never occur!
        # Empirically this seems to be the case for realistic data, but is not guaranteed
        return self._hash_value == other._hash_value

    # Python note: this allows unpacking as if the class was a tuple: bip1, bip2 = bipartition
    def __iter__(self):
        # Convert indices to leaf values using set comprehension
        primary_set = frozenset({self.leaf_list[i] for i in self.indices})
        complement_set = frozenset(self.leaf_set) - primary_set
        return iter((primary_set, complement_set))

    def __str__(self):
        bip1,bip2 = self.get_bipartitions()
        if len(bip1) < len(bip2):
            return f"\n{str(bip1)}\n"

    def __repr__(self):
        return self.__str__()

    def get_bipartitions(self):
        # Convert to sets before returning
        primary_set = frozenset({self.leaf_list[i] for i in self.indices})
        complement_set = frozenset(self.leaf_set) - primary_set
        return (primary_set, complement_set)

###################################################################################################
###################################################################################################

class Clade:
    """Class that represents a clade: the set of leaves descended from an internal node"""

    __slots__ = ["all_leaves_set", "leaf_list", "leaf2index",
                 'indices', '_hash_value']

    def __init__(self, leafset, all_leaves_set, sorted_leaf_list, leaf2index):
        """Initialise clade objects.

        leafset: set of leaves descending from an internal node
        all_leaves_set: set of all leaf names in tree
        sorted_leaf_list: sorted list of all leaf names in tree
        leaf2index: dict of {leaf:index in sorted_leaf_list}

        Last 3 params will typically point to attributes in parent Tree object"""

        self.all_leaves_set = all_leaves_set
        self.leaf_list = sorted_leaf_list
        self.leaf2index = leaf2index
        leafset = frozenset(leafset)
        self.indices = {leaf2index[leaf] for leaf in leafset}
        self._hash_value = hash(leafset)

    def __hash__(self):
        # Return the precomputed hash value
        return self._hash_value

    def __eq__(self, other):
        # Python note: assumes hash collisions will never occur!
        # Empirically this seems to be the case for realistic data, but is not guaranteed
        return self._hash_value == other._hash_value

    # Python note: this allows unpacking as if the class was a tuple: c1 = myclade
    def __iter__(self):
        # Convert indices to leaf values using set comprehension
        leaves = frozenset({self.leaf_list[i] for i in self.indices})
        return iter((leaves))

    def __str__(self):
        myclade = self.get_clade()
        return f"\n{str(myclade)}\n"

    def __repr__(self):
        return self.__str__()

    def get_clade(self):
        leaves = frozenset({self.leaf_list[i] for i in self.indices})
        return (leaves)

###################################################################################################
###################################################################################################

class TreeError(Exception):
    pass

###################################################################################################
###################################################################################################

class NewickStringParser:
    """Class creating parser for specific Newick tree string. Used in Tree.from_string"""

    def __init__(self, transdict=None):

        # If transdict was supplied: use corresponding handler when adding leaves
        # Also store transdict in parser (at class level! this is so staticmethods can access)
        if transdict:
            NewickStringParser.transdict = transdict
            self._handle_add_leaf = NewickStringParser._handle_add_leaf_with_transdict
        else:
            self._handle_add_leaf = NewickStringParser._handle_add_leaf

        # Dispatch dictionary: specifies which function to use for any given combination of
        # state and token-type. Functions use token-value as input an return next state.
        self.dispatch = {
            "TREE_START": {
                "(": NewickStringParser._handle_add_root_intnode
            },
            "INTNODE_START": {
                "(": NewickStringParser._handle_add_intnode,
                "NUM_NAME": self._handle_add_leaf
            },
            "LEAF": {
                ":": NewickStringParser._handle_transition_brlen,
                ",": NewickStringParser._handle_transition_child,
                ")": NewickStringParser._handle_intnode_end
            },
            "EXPECTING_BRLEN": {
                "NUM_NAME": NewickStringParser._handle_add_brlen
            },
            "BRLEN": {
                ",": NewickStringParser._handle_transition_child,
                ")": NewickStringParser._handle_intnode_end
            },
            "EXPECTING_CHILD": {
                "(": NewickStringParser._handle_add_intnode,
                "NUM_NAME": self._handle_add_leaf
            },
            "INTNODE_END": {
                ")": NewickStringParser._handle_intnode_end,
                ",": NewickStringParser._handle_transition_child,
                ":": NewickStringParser._handle_transition_brlen,
                "NUM_NAME": NewickStringParser._handle_label,
                ";": NewickStringParser._handle_transition_tree_end
            },
            "LABEL": {
                ")": NewickStringParser._handle_intnode_end,
                ",": NewickStringParser._handle_transition_child,
                ":": NewickStringParser._handle_transition_brlen
            }
        }

    ###############################################################################################

    def parse(self, treeobj, treestring):
        # Construct Tree object that is filled out while parsing
        # Tree is represented as a dictionary of dictionaries. The keys in the top dictionary
        # are the internal nodes which are numbered consecutively. Each key has an
        # associated value that is itself a dictionary listing the children: keys are
        # child nodes, values are Branchstructs containing "length" and "label" fields.
        # Leafs are identified by a string instead of a number

        # NOTE: interprets non-leaf labels as belonging to an internal branch (not to
        # an internal node). The label is attached to the same branch as the branch length
        treeobj.child_dict = {}
        treeobj.leaves = set()
        treeobj.intnodes = set()
        treeobj.root = 0
        treeobj.node_stack = []
        treeobj.ntips = 0

        treestring = "".join(treestring.split()) # Hack to remove whitespace from treestring
        dispatch = self.dispatch
<<<<<<< HEAD
        delimset = set(",;:(){}")
        state = "TREE_START"
        tree_parts_list = re.split(r'(\[&|[(),;:=\]{}])', treestring)
=======
        delimset = {",", ";", ":", "(", ")", "{", "}", "[&"}
        state = "TREE_START"
        tree_parts_list = re.split(r'([(),;:=\]{}])', self.treestring)
>>>>>>> 131d61e4
        tree_parts_list = list(filter(None, tree_parts_list))  # Remove empty strings from split()
        for token_value in tree_parts_list:
            if token_value in delimset or token_value == "[&":
                token_type = token_value
            else:
                token_type = "NUM_NAME"
            try:
                handler = dispatch[state][token_type]
                treeobj, state = handler(treeobj, token_value)
            except KeyError:
                self._handle_parse_error(state, token_value, token_type, treestring)

        self.sanitychecks(treeobj)
        treeobj.nodes = treeobj.leaves | treeobj.intnodes

        return treeobj

    ###############################################################################################

    def sanitychecks(self, treeobj):
        if treeobj.node_stack:
            msg = f"Nodes remaining on stack after parsing treestring: {treeobj.node_stack}"
            raise TreeError(msg)
        if treeobj.ntips > len(treeobj.leaves):
            raise TreeError(f"Duplicated leafnames in treestring:\n{treeobj.treestring}")

    ###############################################################################################

    def _handle_parse_error(self, state, token_value, token_type, treestring):
        # If unexpected token-type was encountered: first check if parentheses are balanced:
        if treestring.count("(") != treestring.count(")"):
            msg = "Imbalance in tree-string: different number of left- and right-parentheses\n"
            msg += f"Left: ({treestring.count('(')}  Right: {treestring.count(')')})"
            raise TreeError(msg)
        else:
            # If that was not the problem: report current parser-state, token-type, and token-value
            msg = ("Parsing error: unexpected token-type for this state:\n"
                   f"Parser state: {state}\n"
                   f"Token_type:   {token_type}\n"
                   f"Token-value:  {token_value}\n"
                   f"Tree-string:  {treestring}\n")
            raise TreeError(msg)

    ###############################################################################################

    @staticmethod
    def _handle_add_root_intnode(treeobj, token_value):
        treeobj.nodeno = 0
        treeobj.child_dict[treeobj.nodeno] = {}
        treeobj.node_stack.append(treeobj.nodeno)
        treeobj.intnodes.add(treeobj.nodeno)
        return treeobj, "INTNODE_START"

    ###############################################################################################

    @staticmethod
    def _handle_add_intnode(treeobj, token_value):
        treeobj.nodeno += 1
        treeobj.child_dict[treeobj.nodeno] = {}
        parent = treeobj.node_stack[-1]
        treeobj.child_dict[parent][treeobj.nodeno] = Branchstruct()
        treeobj.node_stack.append(treeobj.nodeno)
        treeobj.intnodes.add(treeobj.nodeno)
        return treeobj, "INTNODE_START"

    ###############################################################################################

    @staticmethod
    def _handle_add_leaf(treeobj, name):
        child = sys.intern(name)
        parent = treeobj.node_stack[-1]
        treeobj.child_dict[parent][child] = Branchstruct()
        treeobj.node_stack.append(child)
        treeobj.leaves.add(child)
        treeobj.ntips += 1
        return treeobj, "LEAF"

    ###############################################################################################

    @staticmethod
    def _handle_add_leaf_with_transdict(treeobj, name):
        child = sys.intern(NewickStringParser.transdict[name])
        parent = treeobj.node_stack[-1]
        treeobj.child_dict[parent][child] = Branchstruct()
        treeobj.node_stack.append(child)
        treeobj.leaves.add(child)
        return treeobj, "LEAF"

    ###############################################################################################

    @staticmethod
    def _handle_transition_child(treeobj, token_value):
        treeobj.node_stack.pop()
        return treeobj, "EXPECTING_CHILD"

    ###############################################################################################

    @staticmethod
    def _handle_transition_brlen(treeobj, token_value):
        return treeobj, "EXPECTING_BRLEN"

    ###############################################################################################

    @staticmethod
    def _handle_add_brlen(treeobj, brlen_string):
        try:
            brlen = float(brlen_string)
            child = treeobj.node_stack[-1]
            parent = treeobj.node_stack[-2]
            treeobj.child_dict[parent][child].length = brlen
            return treeobj, "BRLEN"
        except ValueError:
            raise TreeError(f"Expected branch length: {brlen_string}")

    ###############################################################################################

    @staticmethod
    def _handle_intnode_end(treeobj, token_value):
        treeobj.node_stack.pop()
        return treeobj, "INTNODE_END"

    ###############################################################################################

    @staticmethod
    def _handle_label(treeobj, label):
        child = treeobj.node_stack[-1]
        parent = treeobj.node_stack[-2]
        treeobj.child_dict[parent][child].label = label
        return treeobj, "LABEL"

    ###############################################################################################

    @staticmethod
    def _handle_transition_tree_end(treeobj, token_value):
        treeobj.node_stack.pop()
        return treeobj, "TREE"

###################################################################################################
###################################################################################################

class Tree:
    """Class representing basic phylogenetic tree object."""

    # Implementation note: Tree objects can be constructed from several different kinds of things:
    # including Newick tree strings, Bipartition lists, and a list of leaves.
    # The Tree class therefore has several alternate constructors implemented as classmethods
    # The main constructor "__init__" is therefore mostly empty

    def __init__(self):
        self.nodedict = None   # Python note: not sure it should be initsed here?
        self._parent_dict = None
        self._remotechildren_dict = None
        self._frozenset_leaves = None
        self._sorted_leaf_list = None
        self._leaf2index = None
        self.dist_dict = None
        self._pathdist_dict = None
        self._pathdist_dict_unroot = None
        self._pathdist_as_ndarray = None
        self._pathdist_as_ndarray_unroot = None
        self.path_dict = None
        self._remotechildren_dict = None
        self.interner = None
        self._sorted_intnodes_deep = None
        self._sorted_intnodes_shallow = None
        self._rootdist = None
        self._nodedepthdict = None
        self._topology_bipart = None
        self._topology_clade = None

    ###############################################################################################

    def clear_caches(self, preserve=[]):
        """Clears set of computed attributes. Use when tree structure is changed, and these
        are no longer reliable. Does not clear attributes listed in preserve"""

        # Python note: using the actual names instead of the public property names
        # is perhaps too tight couplling. Consider adding dict mapping from public to private
        # property names, and let caller use public names in preserve

        attributes_to_clear = {
            "_parent_dict", "_remotechildren_dict", "_frozenset_leaves",
            "_sorted_leaf_list", "_leaf2index", "dist_dict", "_pathdist_dict",
            "_pathdist_dict_unroot", "_pathdist_as_ndarray", "_pathdist_as_ndarray_unroot",
            "path_dict", "interner", "_sorted_intnodes_deep", "_sorted_intnodes_shallow",
            "_rootdist", "_nodedepthdict", "_topology_bipart", "_topology_clade"
        }

        attributes_to_clear -= set(preserve)
        for attr in attributes_to_clear:
            setattr(self, attr, None)
        if "nodedist" not in preserve:
            self.nodedist.cache_clear()

    ###############################################################################################

    @classmethod
    def from_string(cls, orig_treestring, transdict=None, interner=None, format="newick"):
        """Constructor: Tree object from tree-string in specified format"""

        if format.lower() == "newick":
            parser_obj = NewickStringParser(transdict)
        treeobj = cls._from_string_private(parser_obj, orig_treestring, interner)
        del parser_obj
        return treeobj

    ###############################################################################################

    @classmethod
    def _from_string_private(cls, parser_obj, orig_treestring, interner=None):
        """Constructor: Tree object from tree-string. 
        This version is meant to be used by e.g. treefile objects that will use same parser
        for a lot of tree-strings, and can then instantiate parser once and reuse with this method.
        Instantiated parser object has to have same format as treestring (for instance
        Newick or Nexus with metacomments)"""

        # All action is in parser_obj
        treeobj = cls()
        treeobj = parser_obj.parse(treeobj, orig_treestring)
        treeobj.interner = interner
        if treeobj.interner:
            treeobj.leaves = treeobj.interner.store_unhashable("leaves", treeobj.leaves)
            treeobj.intnodes = treeobj.interner.store_unhashable("intnodes", treeobj.intnodes)
            treeobj.nodes = treeobj.interner.store_unhashable("nodes", treeobj.nodes)
        return treeobj

    ###############################################################################################

    @classmethod
    def from_biplist(cls, biplist, interner=None):
        """Constructor: Tree object from bipartition list"""

        # Input is a bipartitionlist (actually a dictionary of bipartition:Branchstruct pairs):
        # Names of leaves on one side of a branch are represented as an immutable set of leaves
        # A bipartition is represented as an immutable set of two such (complementary) sets
        # The entire tree is represented as a dictionary of bipartition:Branchstruct pairs
        obj = cls()

        # Extract set of leaves
        part1, part2 = next(iter(biplist))  # First key=set of two leaf name sets
        obj.leaves = part1 | part2          # Concatenate them to get all leafnames
        obj.intnodes = {0}                  # Will be built as we go along
        obj.root = 0                        # Root is node zero at start
                                            # This may change after re-rooting etc

        # Tree is represented as a dictionary of dictionaries. The keys in the top dictionary
        # are the internal nodes, which are numbered consecutively. Each key has an associated
        # value that is itself a dictionary listing the children: keys are child nodes, values are
        # Branchstructs containing "length" (float) and "label" (str) fields.
        # Leafs are identified by a string instead of a number

        # Construct tree dictionary (main data structure, essentially a child list)
        obj.child_dict = {}
        obj.child_dict[0]={}
        maxnode = 0

        # Start by building star-tree, this is resolved branch-by-branch later on
        # Python note: use startree constructor?
        for leaf in obj.leaves:
            obj.child_dict[0][leaf]= None

        # Iterate over all bipartitions, for each: add extra branch and/or update Branchstruct
        for (bip1, bip2), branchstruct in biplist.items():

            # If bipartition represents external branch: update relevant Branchstruct
            if len(bip1) == 1 or len(bip2) == 1:
                if len(bip1) == 1:
                    (leaf, ) = bip1      # A one-member tuple used for value unpacking (pop)
                else:
                    (leaf, ) = bip2

                # Find childdict containing leaf, and update branchstruct
                for childdict in obj.child_dict.values():
                    if leaf in childdict:
                        childdict[leaf] = branchstruct
                        break

            # If bipartition represents internal branch: add branch to tree, transfer Branchstruct
            else:
                if len(bip1) > len(bip2):
                    bip1,bip2 = bip2,bip1

                # Determine which group of leaves to move
                # Note: one part of bipartition will necessarily have root as its MRCA
                # since the members are present on both sides of root. It is the other part of
                # the bipartition (where all members are on same side of root) that should be moved
                # For a star-tree the resolution will be random (both have root as their MRCA)
                mrca1 = obj.find_mrca(bip1)
                if mrca1 != 0:
                    insertpoint = mrca1
                    active_bip = bip1
                else:
                    mrca2 = obj.find_mrca(bip2)
                    insertpoint = mrca2
                    active_bip = bip2

                # Determine which of insertpoints children to move, namely all children
                # that are either in the active bipartition OR children whose descendants are
                movelist = []
                for child in obj.children(insertpoint):
                    if child in active_bip:
                        movelist.append(child)
                    elif obj.remotechildren_dict[child] <= active_bip:
                        movelist.append(child)

                # Construct new internal node (and therefore branch), transfer Branchstruct
                maxnode += 1
                obj.child_dict[maxnode] = {}
                obj.child_dict[insertpoint][maxnode] = branchstruct
                obj.intnodes.add(maxnode)       # Add new node to list of internal nodes

                # Move relevant children to new node, transfer Branchstructs
                for child in movelist:
                    obj.child_dict[maxnode][child] = obj.child_dict[insertpoint][child]
                    del obj.child_dict[insertpoint][child]

                # reset obj caches which are now obsolete
                obj.clear_caches()

        obj.nodes = set(obj.leaves | obj.intnodes)
        obj.interner = interner
        if obj.interner:
            obj.leaves = obj.interner.store_unhashable("leaves", obj.leaves)
            obj.intnodes = obj.interner.store_unhashable("intnodes", obj.intnodes)
            obj.nodes = obj.interner.store_unhashable("nodes", obj.nodes)
        return obj

    ###############################################################################################

    @classmethod
    def from_topology(cls, topology, interner=None):
        """Constructor: Tree object from topology"""

        # Input is a topology, i.e., a set of bipartitions
        # Names of leaves on one side of a branch are represented as an immutable set of leaves
        # A bipartition is represented as an immutable set of two such (complementary) sets
        # Huge overlap with from_biplist: difference is this doesnt have Branchstructs to begin with
        # Think about mergin code, with flag for branchstruct presence
        obj = cls()

        # Extract set of leaves
        part1, part2 = next(iter(topology)) # First item=set of two leaf name sets
        obj.leaves = part1 | part2          # Concatenate them to get all leafnames
        obj.intnodes = {0}                  # Will be built as we go along
        obj.root = 0                        # Root is node zero at start
                                            # This may change after re-rooting etc

        # Tree is represented as a dictionary of dictionaries. The keys in the top dictionary
        # are the internal nodes, which are numbered consecutively. Each key has an associated
        # value that is itself a dictionary listing the children: keys are child nodes, values are
        # Branchstructs containing "length" (float) and "label" (str) fields.
        # Leafs are identified by a string instead of a number

        # Construct tree dictionary (main data structure, essentially a child list)
        obj.child_dict = {}
        obj.child_dict[0]={}
        maxnode = 0

        # Start by building star-tree, this is resolved branch-by-branch later on
        for leaf in obj.leaves:
            obj.child_dict[0][leaf]= Branchstruct()

        # Iterate over all bipartitions, for each: add extra branch and/or update Branchstruct
        for bip1, bip2 in topology:

            # If bipartition represents internal branch: add branch to tree
            if len(bip1) > 1 and len(bip2) > 1:
                if len(bip1) > len(bip2):
                    bip1,bip2 = bip2,bip1

                # Determine which group of leaves to move
                # Note: one part of bipartition will necessarily have root as its MRCA
                # since the members are present on both sides of root. It is the other part of
                # the bipartition (where all members are on same side of root) that should be moved
                # For a star-tree the resolution will be random (both have root as their MRCA)
                mrca1 = obj.find_mrca(bip1)
                if mrca1 != 0:
                    insertpoint = mrca1
                    active_bip = bip1
                else:
                    mrca2 = obj.find_mrca(bip2)
                    insertpoint = mrca2
                    active_bip = bip2

                # Determine which of insertpoints children to move, namely all children
                # that are either in the active bipartition OR children whose descendants are
                movelist = []
                for child in obj.children(insertpoint):
                    if child in active_bip:
                        movelist.append(child)
                    elif obj.remotechildren_dict[child] <= active_bip:
                        movelist.append(child)

                # Construct new internal node (and therefore branch)
                maxnode += 1
                obj.child_dict[maxnode] = {}
                obj.child_dict[insertpoint][maxnode] = Branchstruct()
                obj.intnodes.add(maxnode)       # Add new node to list of internal nodes

                # Move relevant children to new node, transfer Branchstructs
                for child in movelist:
                    obj.child_dict[maxnode][child] = obj.child_dict[insertpoint][child]
                    del obj.child_dict[insertpoint][child]

            # Reset obj caches which are now obsolete
            obj.clear_caches()

        obj.nodes = set(obj.leaves | obj.intnodes)

        obj.interner = interner
        if obj.interner:
            obj.leaves = obj.interner.store_unhashable("leaves", obj.leaves)
            obj.intnodes = obj.interner.store_unhashable("intnodes", obj.intnodes)
            obj.nodes = obj.interner.store_unhashable("nodes", obj.nodes)

        return obj

    ###############################################################################################

    @classmethod
    def from_cladedict(cls, cladedict, interner=None):

        clade = next(iter(cladedict))
        leaves = clade.all_leaves_set
        obj = cls.from_leaves(leaves)

        for clade,node in cladedict.items():
            clade_leaves = clade.get_clade()
            if len(clade_leaves)>1 and (clade_leaves != leaves):
                mrca = obj.find_mrca(clade_leaves)
                movelist = []
                for child in obj.children(mrca):
                    if child in clade_leaves:
                        movelist.append(child)
                    elif obj.remotechildren_dict[child] <= clade_leaves:
                        movelist.append(child)
                obj.insert_node(mrca, movelist, Branchstruct(label=node.label))

                # Reset obj caches which are now obsolete
                obj.clear_caches()

        obj.nodes = set(obj.leaves | obj.intnodes)
        obj.interner = interner
        if obj.interner:
            obj.leaves = obj.interner.store_unhashable("leaves", obj.leaves)
            obj.intnodes = obj.interner.store_unhashable("intnodes", obj.intnodes)
            obj.nodes = obj.interner.store_unhashable("nodes", obj.nodes)

        return obj

    ###############################################################################################

    @classmethod
    def from_leaves(cls, leaflist, interner=None):
        """Constructor: star-tree object from list of leaves"""

        treelist = ["("]
        for name in leaflist:
            treelist.append(name)
            treelist.append(",")
        del treelist[-1]
        treelist.append(");")
        return cls.from_string("".join(treelist), interner)

    ###############################################################################################

    @classmethod
    def from_branchinfo(cls, parentlist, childlist, lenlist=None, lablist=None, interner=None):
        """Constructor: Tree object from information about all branches in tree

        Information about one branch is conceptually given as:
            parentnodeID, childnodeID, [length], [label]

        The function takes as input 2 to 4 separate lists containing:
            IDs of parents (internal nodes, so integer values)
            ID of children (internal or leaf nodes, so integer or string)
            Length of branches (optional)
            Label of branches (optional)

        The four lists are assumed to have same length and be in same order (so index n in
        each list corresponds to same branch).

        Note: most IDs appear multiple times in lists
        Note 2: can be used as workaround so user can specify IDs for internal nodes"""

        nbranches = len(parentlist)
        if lenlist is None:
            lenlist = [0.0]*nbranches
        if lablist is None:
            lablist = [""]*nbranches
        for lst in [childlist, lenlist, lablist]:
            if len(lst) != nbranches:
                msg = "All lists provided to from_branchinfo() must have same length:\n"
                msg += str(lst)
                raise TreeError(msg)

        obj = cls()                    # Ensures class will be correct also for subclasses of Tree
        obj.child_dict = {}
        obj.leaves = set()
        obj.intnodes = set()

        for i in range(nbranches):
            parent = parentlist[i]     # Perhaps check types are OK?
            child = childlist[i]
            blen = lenlist[i]
            lab = lablist[i]
            if parent in obj.child_dict:
                obj.child_dict[parent][child] = Branchstruct(blen, lab)
            else:
                obj.child_dict[parent] = { child:Branchstruct(blen, lab) }
            obj.intnodes.add(parent)

        # Leaves are the childnodes that are not in parentlist
        obj.leaves = set(childlist) - set(parentlist)

        # Root node is the parent node that is not also in childlist
        diffset = set(parentlist) - set(childlist)
        obj.root = diffset.pop()

        obj.nodes = obj.leaves | obj.intnodes

        obj.interner = interner
        if obj.interner:
            obj.leaves = obj.interner.store_unhashable("leaves", obj.leaves)
            obj.intnodes = obj.interner.store_unhashable("intnodes", obj.intnodes)
            obj.nodes = obj.interner.store_unhashable("nodes", obj.nodes)

        return obj

    ###############################################################################################

    @classmethod
    def randtree(cls, leaflist=None, ntips=None, randomlen=False, name_prefix="s", interner=None):
        """Constructor: tree with random topology from list of leaf names OR number of tips"""

        # Implementation note: random trees are constructed by randomly resolving star-tree
        # Should perhaps use actual bifurcating process to generate random trees instead?
        # At least when adding branch lengths (otherwise distribution of brlens on tree will
        # be quite different from real trees, thus biasing statistical inference

        if leaflist is None and ntips is None:
            msg = "Must specify either list of leafnames or number of tips to create random tree"
            raise TreeError(msg)
        if leaflist is not None and ntips is not None:
            msg = "Only specify either list of leafnames or number of tips to create random tree"\
                  " (not both)"
            raise TreeError(msg)

        # If leaflist given:
        #   construct startree using names, then resolve to random bifurcating topology
        if leaflist is not None and ntips is None:
            tree = cls.from_leaves(leaflist, interner)

        # If ntips given:
        #   construct list of zeropadded, numbered, names,
        #   then construct startree using names, finally resolve to random topology
        else:
            ndigits = len(str(ntips))          # Number of digits required to write max taxon number
            namelist = []
            for i in range(ntips):
                name = "{prefix}{num:0{width}d}".format(prefix=name_prefix, num=i, width=ndigits)
                namelist.append( name )
            tree = cls.from_leaves(namelist, interner)   # Star tree with given number of leaves

        tree.resolve()                         # Randomly resolve to bifurcating tree

        if randomlen:
            for parent in tree.intnodes:
                for child in tree.child_dict[parent]:
                    tree.child_dict[parent][child].length = random.lognormvariate(math.log(0.2), 0.3)

        return tree

    ###############################################################################################

    def __iter__(self):
        """Returns iterator object for Tree object. Yields subtrees with .basalbranch attribute"""

        # Basal branch struct may contain useful information: e.g., label and length below subtree
        # Single node trees consisting of leaves are also considered subtrees (REMOVE????)
        class SubtreeIterator():
            def __init__(self, fulltree):
                self.basenodes = fulltree.sorted_intnodes()
                self.basenodes.extend(fulltree.leaflist())
                self.basenodes.remove(fulltree.root)
                self.i = 0
                self.fulltree = fulltree

            def __iter__(self):
                return self

            def __next__(self):
                if self.i >= len(self.basenodes):
                    raise StopIteration
                self.i += 1
                basenode = self.basenodes[self.i - 1]
                (subtree, basalbranch) = self.fulltree.subtree(basenode, return_basalbranch=True)
                subtree.basalbranch = basalbranch
                return subtree

        return SubtreeIterator(self)

    ###############################################################################################

    def __str__(self):
        """Prints table of parent-child relationships including branch lengths and labels"""

        # Starts by building a table of strings containing all information
        # Then formats table into a string

        # Headers
        table = []
        table.append(["Node", "Child", "Distance", "Label"])

        # Build table of parent-child relationships
        for node in self.sorted_intnodes():
            for kid in self.children(node):
                nodstr = str(node)
                kidstr = str(kid)
                dist = "{num:.6g}".format(num=self.child_dict[node][kid].length)
                label = self.child_dict[node][kid].label
                table.append([nodstr, kidstr, dist, label])

        # Find widest string in each column
        maxwidth = [0]*4
        for row in table:
            for i, word in enumerate(row):
                if len(word) > maxwidth[i]:
                    maxwidth[i] = len(word)

        totwidth = maxwidth[0]+maxwidth[1]+maxwidth[2]+maxwidth[3] + 19     # Flanking space

        # Build string from table:
        # Header line
        tabstring = "|" + "-" * (totwidth)  + "|" + "\n"
        for j in range(4):
            tabstring += "|  "+ table[0][j].center(maxwidth[j]) + "  "
        tabstring += "|\n"
        tabstring += "|" + "-" * (totwidth)  + "|" + "\n"

        # Rest of table
        for i in range(1, len(table)):
            for j in range(4):
                tabstring += "|  "+ table[i][j].rjust(maxwidth[j]) + "  "
            tabstring += "|\n"
        tabstring += "|" + "-" * (totwidth)  + "|" + "\n"

        # Add list of leaves to tablestring
        tabstring += "\n%d Leaves:\n" % len(self.leaves)
        tabstring += "-" * maxwidth[1] + "\n"
        for leaf in sorted(self.leaves):
            tabstring += "%s\n" % leaf

        return tabstring

    ###############################################################################################

    def __eq__(self, other, blenprecision=0.005):
        """Implements equality testing for Tree objects"""

        # Two trees are identical if they have the same leaves, the same topology
        # and the same branchlengths. Branch labels are ignored. Rooting is ignored
        # NB: floating point comparison of relative difference.
        # Precision chosen based on empirical comparison between own and PHYLIP tree (...)
        if self.leaves != other.leaves:
            return False
        if self.topology() != other.topology():
            return False
        bipself = self.bipdict()
        bipother = other.bipdict()
        for bipart in bipself:
            len1 = bipself[bipart].length
            len2 = bipother[bipart].length
            if len1 != 0 and len2 != 0:
                if (abs(len1 - len2) / len1) > blenprecision:   # Floating point comparison of relative diff
                    return False
            if (len1 == 0 and len2 > 0) or (len1 > 0 and len2 == 0):
                return False

        # If we made it this far without returning, then Tree objects must be identical
        return True

    ###############################################################################################

    def __hash__(self):
        """Implements hashing for Tree objects, so they can be used as keys in dicts"""

        # Using hash = id of self.
        # NOTE: this does NOT live up to reasonable hash-criteria... Change at some point.
        # NOTE2: Also unsure about effect on performance
        return id(self)

    ###############################################################################################

    @staticmethod
    def is_property(cls, attr):
        return isinstance(getattr(cls, attr, None), property)

    def clear_attributes(self, remlist=None, keeplist=None):
        if remlist and keeplist:
            raise ValueError("Only one of 'remlist' and 'keeplist' can be provided.")

        if not remlist and not keeplist:
            raise ValueError("One of 'remlist' or 'keeplist' must be provided.")

        all_attributes = set(dir(self))

        if keeplist:
            attrs_to_remove = all_attributes - set(keeplist)
        elif remlist:
            attrs_to_remove = set(remlist)

        for attr in attrs_to_remove:
            # Avoid properties, methods, and special attributes (those that start with '__')
            if not attr.startswith("__") and not self.is_property(Tree, attr) and not callable(getattr(self, attr)) :
                setattr(self, attr, None)

    ###############################################################################################

    @property
    def parent_dict(self):
        """Lazy evaluation of _parent_dict when needed"""
        if self._parent_dict == None:
            self.build_parent_dict()
        return self._parent_dict

    ###############################################################################################

    def build_parent_dict(self):
        """Constructs _parent_dict enabling faster lookups, when needed"""

        self._parent_dict = {}
        for parent in self.intnodes:
            for child in self.child_dict[parent]:
                self._parent_dict[child] = parent
        self._parent_dict[self.root] = None     # Add special value "None" as parent of root

    ###############################################################################################

    @property
    def remotechildren_dict(self):
        """Lazy evaluation of _remotechildren_dict when needed"""
        if self._remotechildren_dict == None:
            self.build_remotechildren_dict()
        return self._remotechildren_dict

    ###############################################################################################

    def build_remotechildren_dict(self):
        """Constructs dict of all {parent:{remotechildren}} pairs in efficient manner.
        This dict can then be used directly or by remote_children() to speed up enquiries."""

        remdict = self._remotechildren_dict = {}
        for parent in self.sorted_intnodes(deepfirst=False):
            remdict[parent] = set()
            kidstack = list(self.child_dict[parent])
            while kidstack:
                curnode = kidstack.pop()
                if curnode in self.leaves:
                    remdict[parent].add(curnode)
                elif curnode in remdict:
                    remdict[parent].update(remdict[curnode])
                else:
                    kidstack.extend(self.child_dict[curnode])
        for node in self.leaves:
            remdict[node] = {node}

    ###############################################################################################

    @property
    def frozenset_leaves(self):
        if self._frozenset_leaves == None:
            if self.interner:
                self._frozenset_leaves = self.interner.intern_leafset(frozenset(self.leaves))
            else:
                self._frozenset_leaves = frozenset(self.leaves)
        return self._frozenset_leaves

    ###############################################################################################

    @property
    def sorted_leaf_list(self):
        if self._sorted_leaf_list == None:
            sl = sorted(self.leaves)
            if self.interner:
                self._sorted_leaf_list = self.interner.store_unhashable("sorted_leaf_list", sl)
            else:
                self._sorted_leaf_list = sl
        return self._sorted_leaf_list

    ###############################################################################################

    @property
    def leaf2index(self):
        if self._leaf2index == None:
            self._leaf2index = {}
            for i,leaf in enumerate(self.sorted_leaf_list):
                self._leaf2index[leaf] = i
            if self.interner:
                self._leaf2index = self.interner.store_unhashable("leaf2index", self._leaf2index)
        return self._leaf2index

    ###############################################################################################

    @property
    def rootdist(self):
        """Property (dictionary) giving the distance from each node in tree to the root"""

        if self._rootdist is None:
            self._rootdist = {self.root: 0.0}
            for parent in self.sorted_intnodes(deepfirst=True):
                for child in self.children(parent):
                    self._rootdist[child] = (self._rootdist[parent] +
                                             self.child_dict[parent][child].length)
        return self._rootdist

    ###############################################################################################

    @property
    def nodedepthdict(self):
        if self._nodedepthdict is None:
            self._nodedepthdict = {}
            maxdist = 0
            for leaf in self.leaves:
                if self.rootdist[leaf] > maxdist:
                    maxdist = self.rootdist[leaf]
            rootdepth = self._nodedepthdict[self.root] = maxdist
            for node in self.nodes - {self.root}:
                self._nodedepthdict[node] = rootdepth - self.rootdist[node]
        return self._nodedepthdict

    ###############################################################################################

    @property
    def topology_bipart(self):
        """Returns set of Bipartitions representation of topology"""

        # Names of leaves on one side of a branch are represented as an immutable set.
        # A bipartition is represented as an immutable set of two such (complementary) sets
        # The entire tree topology is represented as a set of bipartitions
        # This is essentially a naked version of a bipdict

        if self._topology_bipart == None:
            bipdict = self.bipdict()
            self._topology_bipart = frozenset(bipdict.keys())

        return self._topology_bipart

    ###############################################################################################

    @property
    def topology_clade(self):
        """Returns set of Clades representation of topology"""

        # Names of leaves on one side of a branch are represented as an immutable set.
        # A bipartition is represented as an immutable set of two such (complementary) sets
        # The entire tree topology is represented as a set of bipartitions
        # This is essentially a naked version of a bipdict

        if self._topology_clade == None:
            cladedict = self.cladedict()
            self._topology_clade = frozenset(cladedict.keys())

        return self._topology_clade

    ###############################################################################################

    def pathdist_dict(self, rooted=False):
        """Returns dictionary giving path-distance (number of edges) for all pairs of leaves"""

        if rooted and self._pathdist_dict:
            return self._pathdist_dict
        elif not rooted and self._pathdist_dict_unroot:
            return self._pathdist_dict_unroot

        child_dict = self.child_dict
        combinations = itertools.combinations

        # Initialize distdict, counting root traversal as 1 or 2 steps
        if rooted:
            distdict = self._pathdist_dict = {n:{} for n in self.nodes}
            intnodes = self.sorted_intnodes()
        else:
            distdict = self._pathdist_dict_unroot = {n:{} for n in (self.nodes - {self.root})}
            rootkids = self.children(self.root)
            for (child1, child2) in combinations(rootkids, 2):
                distdict[child1][child2] = 1
                distdict[child2][child1] = 1
            intnodes = self.sorted_intnodes()[1:] # Remove root from front of list

        # Build path-distance matrix in optimal order
        # Data structures and algorithm inspired by the Floyd-Warshall algorithm, but modified and
        # faster than O(n^3) since it is on a tree (unique paths)

        # Traverse tree starting from root, breadth-first (sorted_intnodes)
        for parent in intnodes:
            children = child_dict[parent].keys()
            if distdict[parent]:
                prev_contacts = distdict[parent].keys()
                for child in children:
                    for prev_contact in prev_contacts:
                        totlen = distdict[prev_contact][parent] + 1
                        distdict[prev_contact][child] = totlen
                        distdict[child][prev_contact] = totlen
            for (child1, child2) in combinations(children, 2):
                distdict[child1][child2] = 2
                distdict[child2][child1] = 2
            for child in children:
                distdict[parent][child] = 1
                distdict[child][parent] = 1

        return distdict

    ###############################################################################################

    def pathdist_as_ndarray(self, rooted=False):
        """Return flattened version of pathdist_dict (in alphabetical leaf-pair order)"""

        if rooted:
            dictarray = self._pathdist_as_ndarray
        else:
            dictarray = self._pathdist_as_ndarray_unroot
        if dictarray is None:
            distdict = self.pathdist_dict(rooted)
            leafnames = self.sorted_leaf_list
            namepairs = itertools.combinations(leafnames, 2)
            nleaves = len(leafnames)
            npairs = nleaves * (nleaves - 1) // 2
            distiter = (distdict[n1][n2] for n1, n2 in namepairs)
            dictarray = np.fromiter(distiter, dtype=float, count=npairs)

        return dictarray

    ###############################################################################################

    def copy_treeobject(self, copylengths=True, copylabels=True, interner=None):
        """Returns copy of Tree object. Copies structure and branch lengths.
        Caches and any user-added attributes are not copied.
        Similar to effect of copy.deepcopy but customized and much faster"""

        obj = Tree()
        obj.root = self.root
        obj.leaves = self.leaves.copy()
        obj.intnodes = self.intnodes.copy()
        obj.nodes = self.nodes.copy()
        obj.interner = interner
        obj.child_dict = self._copy_child_dict(obj, copylengths, copylabels)
        obj.nodedict = self._copy_nodedict(obj)
        return obj

    ###############################################################################################

    def _copy_child_dict(self, obj, copylengths=True, copylabels=True):
        origdict = self.child_dict
        newdict = {}
        for parent in origdict:
            newdict[parent] = {}
            for child in origdict[parent]:
                if copylengths:
                    blen = origdict[parent][child].length
                else:
                    blen = 0.0
                if copylabels:
                    lab = origdict[parent][child].label
                else:
                    lab = ""
                newdict[parent][child] = Branchstruct(blen,lab)
        return newdict

    ###############################################################################################

    def _copy_nodedict(self, obj):
        if self.nodedict is None:
            return None
        else:
            origdict = self.nodedict
            newdict = {}
            for key,orignode in origdict.items():
                newnode = Nodestruct()
                for attrname, origvalue in orignode.__dict__.items():
                    if isinstance(origvalue, set):
                        newvalue = origvalue.copy()
                    else:
                        newvalue = origvalue  # Assume all other attributes are immutable
                    setattr(newnode, attrname, newvalue)
                newdict[key] = newnode

            return newdict

    ###############################################################################################

    def build_dist_dict(self):
        """Construct dictionary keeping track of all pairwise distances between nodes"""

        # Data structures and algorithm inspired by the Floyd-Warshall algorithm, but modified and
        # faster than O(n^3) since it is on a tree (unique paths)

        # Python note: maybe I could check for existence before recomputing
        # (but then important to clear after changes!)

        # Python note 2: dict.fromkeys does something clever about presizing dict so there is less
        # of a performance hit when it is later added to, hence the slightly odd initialisation
        # (25% faster than dict comprehension)
        dist = self.dist_dict = dict.fromkeys(self.nodes)
        for key in dist:
            dist[key] = {}
        tree = self.child_dict
        combinations = itertools.combinations

        # Traverse tree starting from root, breadth-first (sorted_intnodes)
        # This is required for below algorithm to work
        intnodes = self.sorted_intnodes()
        for parent in intnodes:
            children = tree[parent].keys()
            if dist[parent]:
                prev_contacts = dist[parent].keys()
                for child in children:
                    childlen = tree[parent][child].length
                    for prev_contact in prev_contacts:
                        totlen = dist[prev_contact][parent] + childlen
                        dist[prev_contact][child] = totlen
                        dist[child][prev_contact] = totlen
            for (child1, child2) in combinations(children, 2):
                totlen = tree[parent][child1].length + tree[parent][child2].length
                dist[child1][child2] = totlen
                dist[child2][child1] = totlen
            for child in children:
                totlen = tree[parent][child].length
                dist[parent][child] = totlen
                dist[child][parent] = totlen

        # Fill in diagonal (zero entries), just in case
        for node in self.nodes:
            dist[node][node] = 0

    ###############################################################################################

    def build_path_dict(self):
        """Construct dictionary keeping track of all pairwise paths between nodes"""

        # Data structures and algorithm inspired by the Floyd-Warshall algorithm,
        # but modified and faster than O(n^3) since it is on a tree (unique paths)
        # Python note: dict.fromkeys does something clever about presizing dict so there is less
        # of a performance hit when it is later added to, hence the slightly odd initialisation
        path = self.path_dict = dict.fromkeys(self.nodes)
        for key in path:
            path[key] = {}
        tree = self.child_dict
        combinations = itertools.combinations

        # Traverse tree starting from root, breadth-first (sorted_intnodes)
        # This is required for algorithm to work
        intnodes = self.sorted_intnodes()
        for parent in intnodes:
            children = tree[parent].keys()
            if path[parent]:
                prev_contacts = path[parent].keys()
                for child in children:
                    for prev_contact in prev_contacts:
                        path[prev_contact][child] = path[prev_contact][parent]
                        path[child][prev_contact] = parent
            for (child1, child2) in combinations(children, 2):
                path[child1][child2] = path[child2][child1] = parent
            for child in children:
                path[parent][child] = child
                path[child][parent] = parent

    ###############################################################################################

    def sorted_intnodes(self, deepfirst=True):
        """Returns sorted intnode list for breadth-first traversal of tree"""

        # "intnodes" is a set, meaning iteration occurs in no defined order.
        # This function returns a list sorted such that deep nodes generally go before
        # shallow nodes (deepfirst=False reverses this)
        if deepfirst and self._sorted_intnodes_deep:
            return self._sorted_intnodes_deep
        if not deepfirst and self._sorted_intnodes_shallow:
            return self._sorted_intnodes_shallow

        # Add nodes one tree-level at a time.
        # First root, then children of root, then children of those, etc
        sorted_nodes = []
        curlevel = {self.root}
        while curlevel:
            sorted_nodes.extend(curlevel)
            nextlevel = []

            # For each node in current level: add those children that are also internal nodes
            for node in curlevel:
                nextlevel.extend(self.children(node) & self.intnodes)

            curlevel = nextlevel

        self._sorted_intnodes_deep = sorted_nodes.copy()
        if not deepfirst:
            sorted_nodes.reverse()
            self._sorted_intnodes_shallow = sorted_nodes.copy()

        return sorted_nodes

    ###############################################################################################

    def is_bifurcation(self, node):
        """Checks if internal node is at bifurcation (has two children)"""
        try:
            nkids = len(self.children(node))
            return (nkids == 2)
        except:
            raise TreeError("Node is leaf. Can't check for bifurcation when no children")

    ###############################################################################################

    def n_bipartitions(self):
        """Returns the number of bipartitions (= number of internal branches) in tree
        Note: if root is at bifurcation, then those 2 branches = 1 bipartition"""

        nbip = 0
        for n1 in self.intnodes:
            for n2 in self.children(n1):
                if n2 in self.intnodes:
                    nbip +=1
        if self.is_bifurcation(self.root):
            nbip -= 1
        return nbip

    ###############################################################################################

    def n_branches(self):
        """Returns the number of branches in tree"""
        nbr = 0
        for node in self.intnodes:
            nbr += len(self.child_dict[node])
        return nbr

    ###############################################################################################

    def leaflist(self):
        """Returns list of leaf names sorted alphabetically"""

        leafnamelist = list(self.leaves)
        leafnamelist.sort()
        return leafnamelist

    ###############################################################################################

    def transdict(self):
        """Returns dictionary of {name:number_as_string} for use in translateblocks"""

        leafnamelist = self.leaflist()
        transdict = {}
        for i,leafname in enumerate(leafnamelist):
            transdict[leafname] = f"{i+1}"
        return transdict

    ###############################################################################################

    def translateblock(self, transdict):
        translist = ["    translate\n"]
        for number,name in transdict.items():
            translist.append(f"        {name:<4s}  {number}")
            translist.append(",\n")
        translist[-1] = "\n    ;\n"
        translateblock = "".join(translist)
        return translateblock

    ###############################################################################################

    def children(self, parent):
        """Returns set containing parent's immediate descendants"""

        # Python note: does not seem to benefit from lru_caching, and leads to multiple problems

        try:
            return set(self.child_dict[parent].keys())
        except KeyError as err:
            msg = "Node %s is not an internal node" % parent
            raise TreeError(msg) from err

    ###############################################################################################

    # @functools.lru_cache(maxsize=None)
    def remote_children(self, parent):
        """Returns set containing all leaves that are descendants of parent"""

        # If "parent" is a leaf, then return a set consisting of only itself
        if parent in self.leaves:
            return {parent}

        # Traverse the tree iteratively to find remote children:
        #       if kid is leaf: add it to list of remote children.
        #       if kid is intnode: push its children on stack
        kidstack = set( self.child_dict[parent] )
        remotechildren = set()

        while kidstack:
            curnode = kidstack.pop()
            if curnode in self.leaves:
                remotechildren.add(curnode)
            else:
                kidstack.update( self.child_dict[curnode] )

        return remotechildren

    ###############################################################################################

    def remote_nodes(self, parent):
        """Returns set containing all nodes (intnodes and leaves) that are descendants of parent.
        This set includes parent itself"""

        # If "parent" is a leaf, then return a set consisting of only itself
        if parent in self.leaves:
            return {parent}

        # Traverse the tree iteratively to find remote nodes:
        kidstack = set( self.child_dict[parent] )
        remotenodes = {parent}

        while kidstack:
            curnode = kidstack.pop()
            remotenodes.add(curnode)
            if curnode in self.intnodes:
                kidstack.update( self.child_dict[curnode] )

        return remotenodes

    ###############################################################################################

    def parent(self, node):
        """Returns parent of node"""

        # Python note: should this be distinct from .parent_dict?
        # Perhaps to be used for one-offs when I dont want to trigger construction of full dict
        # Then in code .parent_dict can be used explicitly for when repeated usage is expected
        # Would then perhaps have to be iteration through intnodes until match found.
        try:
            return self.parent_dict[node]
        except KeyError as err:
            raise TreeError("Node {} does not exist (as a key in parent_dict)".format(node)) from err

    ###############################################################################################

    def get_branchstruct(self, node1, node2):
        """Returns Branchstruct object from branch between node1 and node2"""

        if node1 == self.parent(node2):
            parent = node1
            child = node2
        elif node2 == self.parent(node1):
            parent = node1
            child = node2
        else:
            msg = f"Nodes {node1} and {node2} are not adjacent in tree. There is no branch between them"
            raise TreeError(msg)

        return self.child_dict[parent][child]

    ###############################################################################################

    def match_nodes(self, other):
        """Compares two identical trees with potentially different internal node IDs.
        Returns tuple containing following:
            Dictionary giving mapping from nodeid in self to nodeid in other (also leaves)
            unmatched_root1: "None" or id of unmatched root in self if root at bifurcation
            unmatched_root2: "None" or id of unmatched root in other if root at bifurcation

        Note: The last two are only different from None if the trees dont have the same
        exact rooting
        """

        unmatched_root1 = None
        unmatched_root2 = None

        if self.leaves != other.leaves:
            raise TreeError("Trees have different leaves. Can't match intnodes")
        elif self.topology() != other.topology():  # Also checked in sameroot. Could use try
            raise TreeError("Trees have different topologies. Can't match intnodes")
        elif not self.has_same_root(other):

            # Point "self" and "other" to copies of objects so originals are unchanged
            self = self.copy_treeobject(copylengths=False, copylabels=False)
            other = other.copy_treeobject(copylengths=False, copylabels=False)

            # Keep track of original roots if bifurcations
            if self.is_bifurcation(self.root):
                unmatched_root1 = self.root
                self.deroot()
            if other.is_bifurcation(other.root):
                unmatched_root2 = other.root
                other.deroot()

            # Pick arbitrary internal node to root two trees on.
            arbitrarykid = random.choice(tuple(self.leaves))
            newroot1 = self.parent(arbitrarykid)
            newroot2 = other.parent(arbitrarykid)
            self.reroot(newroot1, polytomy=True)
            other.reroot(newroot2, polytomy=True)

        # Now possible to match internal nodes based on their offspring
        node1to2 = dict()
        childpairset = {(leaf,leaf) for leaf in self.leaves}
        while childpairset:
            kid1,kid2 = childpairset.pop()
            parent1 = self.parent(kid1)
            parent2 = other.parent(kid2)
            node1to2[parent1] = parent2
            if parent1 != self.root:
                childpairset.add((parent1,parent2))

        # Add leaves
        # These are identical in two trees, but often useful to have in dict for downstream use
        for leafnode in self.leaves:
            node1to2[leafnode] = leafnode      # Leaf names are same. Add to dict

        return (node1to2, unmatched_root1, unmatched_root2)

    ###############################################################################################

    def rename_intnodes_to_match(self, other):
        """Takes as input a tree (other) with the same topology as self, but with potentially
        different internal nodeIDs. Renames the internal nodeIDs in self so they are the
        same as those in other. Returns copy of self with new nodeIDs"""

        # Create copy of self, and rename all intnodes so there wont be clashes during renaming
        maxselfid = max(self.intnodes)
        minnewid = maxselfid + 1
        newtree = self.copy_treeobject()
        for origid in list(self.intnodes):
            newtree.rename_intnode(origid, origid+minnewid)

        # Now rename
        self2other, unmatched_root1, unmatched_root2 = newtree.match_nodes(other)
        if unmatched_root1 or unmatched_root2:
            raise TreeError("The two trees have different topology - can not match intnodes")
        for intnode in list(newtree.intnodes):
            newtree.rename_intnode(intnode, self2other[intnode])
        return newtree

    ###############################################################################################

    def nearleafs(self, leaf1, maxdist):
        """Returns set of leaves that are less than maxdist from leaf, measured along branches"""

        otherleaves = self.leaves - {leaf1}
        neighbors = set()
        for leaf2 in otherleaves:
            if self.nodedist(leaf1, leaf2) < maxdist:
                neighbors.add(leaf2)

        return neighbors

    ###############################################################################################

    def nearest_n_leaves(self, leaf1, n_neighbors):
        """Returns set of N leaves closest to leaf along tree (patristic distance)"""

        # Python note: numpy.argsort may be faster, but difficult to include ties (n)

        leaflist = self.leaves.copy() - {leaf1}            # Set of all leaves except leaf1
        leaflist = list(leaflist)
        distlist = self.nodedistlist(leaf1, leaflist)
        dist_leaf_list = list(zip(distlist, leaflist))     # List of (dist, leaf2) tuples
        dist_leaf_list.sort()                              # Sort on distance (first item in tuple)
        maxdist = dist_leaf_list[n_neighbors - 1][0]       # Maximum distance to include
        nearest_leaves = set()
        for dist, leaf in dist_leaf_list:
            if dist <= maxdist:
                nearest_leaves.add(leaf)
            else:
                break

        return nearest_leaves

    ###############################################################################################

    def find_mrca(self, leaves):
        """Finds Most Recent Common Ancestor for the provided set of leaves.
        MRCA for a leaf is leaf itself"""

        # special case: mrca for leaf is leaf itself
        if len(leaves) == 1:
            return next(iter(leaves))

        leafset = set(leaves)
        remotechildren_dict = self.remotechildren_dict
        parent_dict = self.parent_dict

        # pick random starting node among leafset, and find its parent node
        random_leaf = next(iter(leafset))
        parent = parent_dict[random_leaf]

        # Walk down the tree from the initially picked node, until remkids include all of "leafset"
        while not leafset <= remotechildren_dict[parent]:
            parent = parent_dict[parent]

        return parent

    ###############################################################################################

    def find_central_leaf(self, leaflist):
        """Finds central leaf for the provided list of leaves.
        Defined as having approximately equal distance to the two farthest leaves in leaflist"""

        nleaves = len(leaflist)
        #  Cluster has one member: return it (yeah, well...)
        if nleaves == 1:
            return leaflist[0]

        #  Cluster has only two members: Pick the leaf farthest from root
        if nleaves == 2:
            if self.nodedist(leaflist[0]) > self.nodedist(leaflist[1]):
                return leaflist[0]
            else:
                return leaflist[1]

        #  Cluster has more than two members:
        # Find two most distant leafs in leaflist (which "spread out" subtree).
        # Then find the leaf that has approximately the same distance to these two
        # (interpreted as being in a sense halfway between them...)
        basenode = self.find_mrca(leaflist)
        sub = self.subtree(basenode)
        (dist, leaf1, leaf2) = sub.diameter(return_leaves=True)
        smallest_diff = dist       # Pick value certain to be larger than all dist differences
        for leaf in leaflist:
            diff = abs(sub.nodedist(leaf, leaf1) - sub.nodedist(leaf, leaf2))
            if diff < smallest_diff:
                central_leaf = leaf
                smallest_diff = diff
        return central_leaf

    ###############################################################################################

    def find_common_leaf(self, leaflist):
        """Finds common leaf for the provided list of leaves.
        Defined as having the smallest average distance to remaining leaves"""

        nleaves = len(leaflist)
        #  Cluster has one member: return it (yeah, well...)
        if nleaves == 1:
            return leaflist[0]

        #  Cluster has two members: Pick the leaf farthest from root
        if nleaves == 2:
            if self.nodedist(leaflist[0]) > self.nodedist(leaflist[1]):
                return leaflist[0]
            else:
                return leaflist[1]

        # Cluster has more than two members:
        # Find leaf having the smallest average distance to remaining leaves
        dlist = []
        for leaf1 in leaflist:
            d = 0.0
            for leaf2 in leaflist:
                if leaf1 != leaf2:
                    d += self.nodedist(leaf1, leaf2)
            avedist = d / ( nleaves - 1 )
            dlist.append((avedist, leaf1))
        dlist.sort()
        typical_leaf = dlist[0][1]
        return typical_leaf

    ###############################################################################################

    def findbasenode(self, leafset):
        """Finds node that is at the base of all leaves in leafset."""

        # Specifically, the provided leafset is assumed to form one part of a bipartition
        # that is compatible with the tree. That bipartition corresponds to an internal
        # branch delimited by two internal nodes. This function determines which of these
        # nodes is nearer to the provided leafset. This could perhaps be described as
        # the unrooted variety of an MRCA

        # NOTE: this approach does not work when leafset is part of polytomy (i.e., basenode
        # has other descendants in addition to leafset. Think hard about how to fix this now...

        # Conversion to ensure comparison with sets can be done.
        # Could I assume set() without conversion?
        leafset = set(leafset)

        # Take care of special case where leafset equals all leafs in tree
        if leafset == self.leaves:
            return self.root

        # If root is at bifurcation: start by checking whether one of its kids match
        # If not: remove root from further investigation to avoid trouble
        rootkids = list(self.children(self.root))
        if len(rootkids) == 2:
            if leafset == self.remote_children(rootkids[0]):
                return rootkids[0]
            elif leafset == self.remote_children(rootkids[1]):
                return rootkids[1]
            else:
                intnodes = self.intnodes - {self.root}
        else:
            intnodes = self.intnodes

        # Iterate over remaining possible pairs of internal nodes
        for node1 in intnodes:
            for node2 in self.children(node1):
                bipart2 = self.remote_children(node2)    # returns set(node) if node is a leaf
                bipart1 = self.leaves - bipart2

                # Return basenode when bipartition has been found
                if leafset == bipart1:
                    return node1
                if leafset==bipart2:
                    return node2

        # If we fell off for loops, then leafset is incompatible with tree: panic
        # Construct string listing all entries in leafset (for error message)
        leafstring = ""
        for leaf in leafset:
            leafstring += str(leaf)
            leafstring += ", "
        leafstring = leafstring[:-2]    # Remove trailing comma and blank

        msg = f"The following is not a monophyletic group in this tree:\n{leafstring}"
        raise TreeError(msg)

    ###############################################################################################

    def find_bipart_nodes(self, bipartition):
        """Given a Bipartition as input: return the two nodes on the current tree that delimit
        the branch corresponding to the bipartition (if present in tree)"""

        (bip1, bip2) = bipartition
        mrca = self.find_mrca(bip1)
        bip = bip1
        if mrca == self.root:
            mrca = self.find_mrca(bip2)
            bip = bip2
        if self.remotechildren_dict[mrca] != bip:
            raise TreeError(f"Bipartition not present in tree: \n{bipartition}")

        return (self.parent(mrca), mrca)

    ###############################################################################################

    @functools.lru_cache(maxsize=None)
    def nodedist(self,node1,node2=None):
        """Returns distance between node1 and node2 along tree (patristic distance)"""

        # Python note: make recursive to gain advantage of keeping intermediate nodedists in cache?

        # Special case when node1 == node2:
        if node1 == node2:
            return 0.0

        # Node2 defaults to root if not given
        if node2 is None:
            node2 = self.root

        # Local copies to speed up access
        root = self.root
        pdict = self.parent_dict
        tree = self.child_dict

        # Find path from node1 back to root Keep track of cumulated distances along the way
        child1 = node1
        node1_ancdist = {}
        node1_ancdist[node1] = 0.0
        while child1 != root:
            parent1 = pdict[child1]
            node1_ancdist[parent1] = node1_ancdist[child1] + tree[parent1][child1].length
            child1 = parent1

        # Find path from node2 back to node on node1's path. Keep track of cumulated distances
        child2 = node2
        cumdist2 = 0.0
        while child2 not in node1_ancdist:
            parent2 = pdict[child2]
            cumdist2 += tree[parent2][child2].length
            child2 = parent2

        # Compute combined distance
        nodedist = cumdist2 + node1_ancdist[child2]
        return nodedist

    ###############################################################################################

    def nodedistlist(self, node1, nodelist):
        """Returns list of distances from node1 to nodes in nodelist (same order as nodelist)"""

        self.build_dist_dict()
        distlist = []
        for node2 in nodelist:
            distlist.append(self.dist_dict[node1][node2])
        return distlist

    ###############################################################################################

    def nodedepth(self,node):
        """Returns depth of node: distance from furthest leaf-level to node"""

        # The depth of node N can be found from the depth of the root as:
        # depth_N = depth_root - dist(root, N)
        # First: Find rootdepth. Use cached value if present
        try:
            rootdepth = self.rootdepth
        except AttributeError:
            maxdist = 0.0
            for leaf in self.leaflist():
                rootdist = self.nodedist(leaf)
                if rootdist > maxdist:
                    maxdist = rootdist
            rootdepth = maxdist
            self.rootdepth = rootdepth

        # Second: Find root-dist of specified node, and compute and return depth of node
        depth = rootdepth - self.nodedist(node)
        return depth

    ###############################################################################################

    def nodepath_fromdict(self, node1, node2):
        """Returns path between node1 and node2 along tree, from preconstructed path_dict"""

        try:
            path = [node1]
            n = node1
            while n != node2:
                n = self.path_dict[n][node2]
                path.append(n)
            return path
        except AttributeError as err:
            msg = "The path dictionary has not been constructed. Cannot use nodepath_fromdict"
            raise TreeError(msg) from err

    ###############################################################################################

    def nodepath(self, node1, node2):
        """Returns path between node1 and node2 along tree."""

        # Find path from node1 to root
        root = self.root
        parent_dict = self.parent_dict
        path1 = [node1]
        curnode = node1
        while curnode != root:
            curnode = parent_dict[curnode]
            path1.append(curnode)
        path1set = set(path1)

        # Find path from node2 to root (or to first node that is also on node1's path)
        path2 = [node2]
        curnode = node2
        while curnode not in path1set:
            curnode = parent_dict[curnode]
            path2.append(curnode)

        # merge paths
        intersect = path1.index(curnode)
        path2.reverse()
        fullpath =  path1[:intersect] + path2

        return fullpath

    ###############################################################################################

    def find_path_intersection(self, node1, node2):
        """Returns intersection between paths from node1 and node2 to root (two-leaf mrca)."""

        # Python note: overlap with nodepath - integrate somehow perhaos?

        # Find nodes on path from node1 to root
        root = self.root
        parent_dict = self.parent_dict
        path1set = set([node1])
        curnode = node1
        while curnode != root:
            curnode = parent_dict[curnode]
            path1set.add(curnode)

        # Find path from node2 to root (or to first node that is also on node1's path)
        curnode = node2
        while curnode not in path1set:
            curnode = parent_dict[curnode]

        return curnode

    ###############################################################################################

    def length(self):
        """Returns tree length (sum of all branch lengths)"""

        # Python note: Maybe add lru cache, but then clear cache if leaves are added or removed

        treelength = 0.0
        for node in self.intnodes:
            for child in self.children(node):
                treelength += self.child_dict[node][child].length

        return treelength

    ###############################################################################################

    def height(self):
        """Returns height of tree: Largest root-to-tip distance"""
        nodeset = self.leaves
        node1 = self.root
        maxdist = self.find_most_distant(node1, nodeset)[1]

        return maxdist

    ###############################################################################################

    def diameter(self, return_leaves=False):
        """Return diameter: longest leaf-leaf distance along tree.
        If return_leaves is True: Return tuple with (maxdist, Leaf1, Leaf2)"""

        # Python note: check for zero branch lengths somehow
        # using .length() is a bit expensive. Some sort of try except approach?

        # Find the two leaves having the largest pairwise distance. Neat, 2-step algorithm:
        # (1) Pick random leaf, leaf1, find longest path to other leaf, leaf2
        # (2) Starting at leaf2, find longest path, this is longest path in tree! (It's true...)

        # Local copy for faster lookup (necessary?)
        nodedist = self.nodedist

        # Step 1: pick random leaf (leaf1) and find longest path to other leaf (leaf2)
        leaf1 = next(iter(self.leaves))       # Get random leaf from set without popping it
        maxdist = 0.0
        for node2 in self.leaves:
            dist = nodedist(leaf1, node2)
            if dist > maxdist:
                maxdist = dist
                leaf2 = node2

        # Step 2: Find longest path starting at leaf2, this is longest path in tree
        maxdist = 0.0
        for node2 in self.leaves:
            dist = nodedist(leaf2, node2)
            if dist > maxdist:
                maxdist = dist
                leaf3 = node2

        # Return requested result
        # Python note: Bad idea to have varying return values. Decide on output format
        if return_leaves:
            return (maxdist, leaf2, leaf3)
        else:
            return maxdist

    ###############################################################################################

    def find_most_distant(self, node1, nodeset):
        """Finds node in nodeset that is most distant from node1"""

        # Local copy for faster lookups
        nodedist = self.nodedist

        maxdist = 0.0
        for node2 in nodeset:
            dist = nodedist(node1, node2)
            if dist > maxdist:
                maxdist = dist
                most_distant = node2

        return (most_distant, maxdist)

    ###############################################################################################

    def patristic_distdict(self):
        """Return nested dictionary giving all pairwise, patristic distances:
        dict[node1][node2] = patristic distance"""

        # Initialize empty nested 2D dictionary with sequence names as keys.
        distdict = dict.fromkeys(self.leaves)
        for name in self.leaves:
            distdict[name] = dict.fromkeys(self.leaves)

        # Fill dictionary with values
        for leaf1, leaf2 in itertools.combinations(self.leaves, 2):
            dist = self.nodedist(leaf1,leaf2)
            distdict[leaf1][leaf2] = dist
            distdict[leaf2][leaf1] = dist

        return distdict

    ###############################################################################################

    def average_pairdist(self, leaflist, return_median=False):
        """Return average or median pairwise, patristic distance between leaves in leaflist"""
        # Python note: better to return list of pair distances, which can then be averaged etc.

        distlist = []
        for leaf1, leaf2 in itertools.combinations(leaflist, 2):
            distlist.append(self.nodedist(leaf1, leaf2))
        if return_median:
            return statistics.median(distlist)
        else:
            return statistics.mean(distlist)

    ###############################################################################################

    def average_ancdist(self, leaflist, return_median=False):
        """Return average or median patristic distance from leaves to their MRCA"""
        # Python note: better to return list of pair distances, which can then be averaged etc.

        ancnode = self.find_mrca(leaflist)
        distlist = []
        for leaf in leaflist:
            distlist.append(self.nodedist(leaf, ancnode))
        if return_median:
            return statistics.median(distlist)
        else:
            return statistics.mean(distlist)

    ###############################################################################################

    def shuffle_leaf_names(self):
        """Shuffles the names of all leaves"""

        # NOTE: this is mostly useful for statistical (resampling-style) analysis of whether
        # patterns of clustered leaves are significant

        # Construct dictionary mapping old to new names (new names = shuffled version of old)
        oldnames = list(self.leaves)
        newnames = list(self.leaves)
        random.shuffle(newnames)
        old2new = dict(zip(oldnames, newnames))

        # Loop through child_dict and replace leafnames where they occur
        for parent in self.child_dict:
            tmp_dict = {}
            for child, value in self.child_dict[parent].items():
                if child in self.leaves:
                    tmp_dict[old2new[child]] = value
                else:
                    tmp_dict[child] = value
            self.child_dict[parent] = tmp_dict

        # Delete all caches which will now be rendered obsolete
        self.clear_caches()

    ###############################################################################################

    def cladegrep(self, pattern, minsize = 2):
        """Finds clades (monophyletic groups) where all leaves contain specified pattern"""

        # Note: Assumes meaningful placement of root (all clades taken as starting at intnode
        # and progressing downstream, away from root.)

        # Step 1: Find all clades > minsize where all members match pattern
        matching_clades = []

        # self.remote_children() is expensive computationally. Ensure that intnodes are visited
        # in reasonably rational order such that its cache is used as much as possible
        # This means: shallow internal nodes (closer to leaves) should go first
        sortedintnodes = self.sorted_intnodes(deepfirst=False)
        for parent in sortedintnodes:
            clade = self.remote_children(parent)
            matching_clades.append(clade)

            # Drop clade if too small
            if len(clade) < minsize:
                del matching_clades[-1]

            # Drop clade if any members do not match pattern
            else:
                for leaf in clade:
                    if leaf.find(pattern) == -1:
                        del matching_clades[-1]
                        break

        # Step #2: Remove clades that are subsets of other clades
        maximal_clades = matching_clades[:]  # Copy of list (can't change list while iterating)
        for clade1 in matching_clades:
            for clade2 in matching_clades:
                if clade1 < clade2:
                    maximal_clades.remove(clade1)
                    break   # No reason to compare clade1 to any more

        return maximal_clades

    ###############################################################################################

    def newick(self, printdist=True, printlabels=True, print_leaflabels=False,
                label_delimiters = None, precision=6, labelfield="label", transdict=None):
        """Returns Newick format tree string representation of tree object"""

        # Distances and (internal branch) labels are printed unless user explicitly request no printing
        # Transdict is meant for printing Nexus files with translate blocks: In these cases
        # the leaf names should be replaced by the leaf number instead, so transdict is reverse
        # of info in translate block: {name:number} instead of {number:name}
        # label_delimiters: None: no delimiters, print label as is
        #                   "brackets": Put brackets around label text: [my label text]
        #                    "braces": put curly braces around label text: {my label text}
        # NOTE: This could probably be done slightly faster by iteration (instead of recursion)
        # for instance by using a stack, but unlikely that this function will be heavily used...
        # NOTE 2: I am using getattr() on "labelfield" to allow run-time specification of what
        # field in Branchstruct to use as label. Perhaps this is an indication that Branchstruct
        # should be a dict in the first place (instead of a class, that only contains data)

        def append_children(parentnode, labelfield):
            """Recursive function that has main responsibility for building Newick tree string"""

            for child in self.children(parentnode):

                branchstruct = self.child_dict[parentnode][child]
                dist = branchstruct.length
                label = getattr(branchstruct, labelfield)
                if label_delimiters == "brackets":
                    label = f"[{label}]"
                elif label_delimiters == "braces":
                    label = f"{{{label}}}"

                if child in self.leaves:
                    if transdict:
                        treelist.append(transdict[child])     # Should transdict errors be caught here?
                    else:
                        treelist.append(child)
                    if label != "" and print_leaflabels:
                        treelist.append("{}".format(label))
                    if printdist:
                        treelist.append(":{num:.{prec}g}".format(num=dist, prec=precision))
                else:
                    treelist.append("(")
                    append_children(child, labelfield)
                    treelist.append(")")

                    if label != "" and printlabels:
                        treelist.append("{}".format(label))
                    if printdist:
                        treelist.append(":{num:.{prec}g}".format(num=dist, prec=precision))

                treelist.append(",")

            del treelist[-1]            # Remove last comma when no more siblings

        # EXECUTION STARTS HERE!
        # Newick tree is built left-to-right as list, and finally converted to string
        # Root requires special treatment, rest of tree managed by recursion
        root = self.root
        treelist = ["("]
        append_children(root, labelfield)
        treelist.append(");")
        treestring = "".join(treelist)
        return treestring

    ###############################################################################################

    def nexus(self, printdist=True, printlabels=True, print_leaflabels=False,
                label_delimiters = None, precision=6, labelfield="label", translateblock=False):
        """Returns nexus format tree as a string"""

        # Construct header
        stringlist = ["#NEXUS\n\nbegin trees;\n"]

        # If translateblock is requested: add translateblock to stringlist
        if translateblock:
            transdict = self.transdict()
            stringlist.append(self.translateblock(transdict))

        # Add newick tree string
        stringlist.append("   tree nexus_tree = ")
        if translateblock:
            stringlist.append(self.newick(printdist, printlabels, print_leaflabels, label_delimiters,
                                          precision, labelfield, transdict))
        else:
            stringlist.append(self.newick(printdist, printlabels, print_leaflabels, label_delimiters,
                                          precision, labelfield))

        # Add footer
        stringlist.append("\nend;\n")

        return "".join(stringlist)

    ###############################################################################################

    def figtree(self, printdist=True, printlabels=True, print_leaflabels=False, precision=6,
                colorlist=None, color="0000FF"):
        """Returns figtree format tree as a string"""

        # Implementation note: Rudimentary and mostly for coloring.
        # Should I add figtree section at end with various settings?

        # Construct header
        header = "#NEXUS\nbegin taxa\n\tdimensions ntax={};\n".format(len(self.leaflist()))
        header += "\ttaxlabels\n\t"
        stringlist = [header]
        for leaf in self.leaflist():
            stringlist.append("\t{}".format(leaf))
            if leaf in colorlist:
                col = color
            else:
                col = "000000"   # default color is black
            stringlist.append("[&!color=#{}]\n".format(col))
        stringlist.append(";\nend;\n")
        stringlist.append("\nbegin trees;\n\ttree nexus_tree = ")

        # Add newick tree string
        stringlist.append(self.newick(printdist, printlabels, print_leaflabels, precision))

        # Add footer
        stringlist.append("\nend;\n")

        return "".join(stringlist)

    ###############################################################################################

    def bipdict(self, keep_remchild_dict = False):
        """Returns tree in the form of a "bipartition dictionary" """

        # Names of leaves on one side of a branch are represented as an immutable set
        # A bipartition is represented as an immutable set of two such (complementary) sets
        # The entire tree is represented as a dictionary where the keys are bipartitions
        # The values are Branchstructs
        bipartition_dict = {}

        # For each branch: find bipartition representation, add this and Branchstruct to list.
        # Remote kids of node most distant from root (or node itself) forms one part of bipartition
        # Note: if root has two kids, then the root bipartition is added twice
        # This will be dealt with below
        for child, child_remkids in self.remotechildren_dict.items():
            if child != self.root:
                parent = self.parent(child)
                bipartition = Bipartition(child_remkids, self.frozenset_leaves,
                                          self.sorted_leaf_list, self.leaf2index)
                if self.interner:
                    bipartition = self.interner.intern_bipart(bipartition)
                origbranch = self.child_dict[parent][child]
                bipartition_dict[bipartition] = origbranch.copy()

        # If root is attached to exactly two nodes, then two branches correspond to the same
        # bipartition. Clean up by collapsing two branches (add lengths, compare labels)
        rootkids = self.children(self.root)
        if len(rootkids) == 2:
            kid1, kid2 = rootkids
            bipart1 = self.remotechildren_dict[kid1]
            rootbip = Bipartition(bipart1, self.frozenset_leaves,
                                      self.sorted_leaf_list, self.leaf2index)
            if self.interner:
                rootbip = self.interner.intern_bipart(rootbip)

            # Create new collapsed branch, sum distances from both kids
            combined_len = (self.child_dict[self.root][kid1].length +
                                                self.child_dict[self.root][kid2].length)
            bipartition_dict[rootbip] = Branchstruct(combined_len)

            # Deal with labels intelligently
            lab1 = self.child_dict[self.root][kid1].label
            lab2 = self.child_dict[self.root][kid2].label
            if (lab1 is not None) and (lab2 is None):
                lab = lab1
            elif (lab1 is None) and (lab2 is not None):
                lab = lab2
            else:
                lab = lab1
            bipartition_dict[rootbip].label = lab

        # Python note: to save memory. Maybe this should be dealt with centrally?
        if not keep_remchild_dict:
            self._remotechildren_dict = None

        return bipartition_dict

    ###############################################################################################

    def cladedict(self, keep_remchild_dict = False):
        """Returns tree in the form of a "clade dictionary" """

        # Names of leaves in clade are represented as an immutable set
        # The entire tree is represented as a dictionary where the keys are clades
        # The values are Nodestructs
        clade_dict = {}

        # For each node: find clade representation, add this and Nodestruct to list.
        for node, node_remkids in self.remotechildren_dict.items():
            clade = Clade(node_remkids, self.frozenset_leaves,
                          self.sorted_leaf_list, self.leaf2index)
            if self.interner:
                clade = self.interner.intern_clade(clade)
            nodedepth = self.nodedepthdict[node]
            clade_dict[clade] = Nodestruct(nodedepth)

        # Python note: to save memory. Maybe this should be dealt with centrally?
        if not keep_remchild_dict:
            self._remotechildren_dict = None

        return clade_dict

    ###############################################################################################

    def topology(self):
        """Returns set of sets of sets representation of topology ("naked bipdict")"""

        # Names of leaves on one side of a branch are represented as an immutable set.
        # A bipartition is represented as an immutable set of two such (complementary) sets
        # The entire tree topology is represented as a set of bipartitions
        # This is essentially a naked version of a bipdict

        # DEPRECATED: use either topology_bipart or topology_clade
        return self.topology_bipart

    ###############################################################################################

    def rootbip(self):
        """For a tree rooted at a bifurcation: returns a tuple giving the following information
        about the bipartition on which the root is located:
                (Bipartition, leafset1, blen1, leafset2, blen2)
        where leafset1 and leafset2 are the two halves of the bipartition, and blen1 and blen2
        are the lengths of the branches leading from the root to their two basal nodes"""

        rootkids = list(self.children(self.root))

        # If rooted at multifurcation: raise error
        # Python note: rethink logic here...
        if len(rootkids) > 2:
            msg = "Input tree rooted at multifurcation - not possible to assign root to bipartition"
            raise TreeError(msg)

        leafset1 = self.remote_children(rootkids[0])
        leafset2 = self.remote_children(rootkids[1])
        blen1 = self.nodedist(self.root, rootkids[0])
        blen2 = self.nodedist(self.root, rootkids[1])
        rootbip = Bipartition(leafset1, self.frozenset_leaves, self.sorted_leaf_list, self.leaf2index)

        return rootbip, leafset1, blen1, leafset2, blen2

    ###############################################################################################

    def check_bip_compatibility(self, bipart):
        """Checks the compatibility between bipartition and tree.
        Returns tuple of: is_present, is_compatible, insert_tuple
                where insert_tuple = None or (parentnode, childmovelist)
        is_present:
            True if bipartition is already present in tree. Implies "is_compatible = True"
        is_compatible:
            True if bipartition is compatible with tree. "is_present" can be True or False
        insert_tuple:
            If is_compatible: Tuple of (parentnode, childmovelist) parameters for insert_node
            If not is_compatible: None
        """
        bip1, bip2 = bipart
        if (bip1 | bip2) != self.leaves:
            raise TreeError("Bipartition has different set of leaves than tree")

        # Special case of startree: bip not present, but compatible
        # Return right away to avoid rest of function being indented...
        if len(self.intnodes) == 1:
            is_present = False
            is_compatible = True
            insert_tuple = (self.root, bip1)
            return is_present, is_compatible, insert_tuple

        # Special case where bipartition corresponds to leaf branch: always compatible
        if len(bip1) == 1 or len(bip2) == 1:
            if len(bip1) == 1:
                leaf = next(iter(bip1))
            else:
                leaf = next(iter(bip2))
            parent = self.parent(leaf)
            is_present = True
            is_compatible = True
            insert_tuple = (parent, leaf)
            return is_present, is_compatible, insert_tuple

        # In all other cases: at least one part of bipartition will necessarily have root as its MRCA
        # (because its members are present on both sides of root).
        # It is the other part of the bipartition that can potentially be moved
        # (Occasionally both parts have root as MRCA, but this will be covered by the more general
        # solution below)

        # First: set bip1 to smallest bip (increases probability that we wont have to compute mrca(bip2))
        if len(bip1) > len(bip2):
            bip1,bip2 = bip2,bip1
        mrca1 = self.find_mrca(bip1)
        if mrca1 != self.root:
            insertpoint = mrca1
            active_bip = bip1
        else:
            mrca2 = self.find_mrca(bip2)
            insertpoint = mrca2
            active_bip = bip2

        # Determine which of insertpoint's children to move (namely all children
        # that are either in the active bipartition OR children whose descendants are)
        movelist = []
        moveable_descendants = []
        for child in self.children(insertpoint):
            if child in active_bip:
                movelist.append(child)
                moveable_descendants.append(child)
            else:
                remkids = self.remotechildren_dict[child]
                if remkids <= active_bip:
                    movelist.append(child)
                    moveable_descendants.extend(remkids)

        # If moveable_descendants != active_bip, then bipartition is not compatible with tree
        # (and not present)
        # Otherwise: if insertpoint is at bifurcation, then bipart is already present in tree
        # (and compatible)
        # Final possibility: bipart is compatible but not present
        if set(moveable_descendants) != active_bip:
            is_present = False
            is_compatible = False
            insert_tuple = None
        elif self.is_bifurcation(insertpoint):
            is_present = True
            is_compatible = True
            insert_tuple = (insertpoint, movelist)
        else:
            is_present = False
            is_compatible = True
            insert_tuple = (insertpoint, movelist)

        return is_present, is_compatible, insert_tuple

    ###############################################################################################

    def is_compatible_with(self, bipart):
        """Checks whether a given bipartition is compatible with the tree.
        Note: also returns True if bipartition is already in tree"""

        is_present, is_compatible, insert_tuple = self.check_bip_compatibility(bipart)
        return is_compatible

    ###############################################################################################

    def bipart_is_present(self, bipart):
        """Checks whether a given bipartition is present in tree"""

        is_present, is_compatible, insert_tuple = self.check_bip_compatibility(bipart)
        return is_present

    ###############################################################################################

    def is_resolved(self):
        """Checks whether tree is fully resolved (no polytomies)"""

        n_leaves = len(self.leaves)
        n_nodes = n_leaves + len(self.intnodes)

        if self.is_bifurcation(self.root):
            maxnodes = 2 * n_leaves - 1
        else:
            maxnodes = 2 * n_leaves - 2

        return(n_nodes == maxnodes)

    ###############################################################################################

    def resolve(self):
        """Randomly resolves multifurcating tree by by adding zero-length internal branches."""

        # Find nodes with > 2 children, add to list of nodes needing to be resolved
        unresolved_nodes = []
        for node in self.intnodes:
            numkids = len(self.child_dict[node])   # Note: not safe to use .children() method while
                                             # changing tree (cache will break)
            if numkids > 2:
                unresolved_nodes.append(node)

        # Keep adding extra internal nodes until there are no unresolved nodes left
        while unresolved_nodes:
            intnode1 = unresolved_nodes.pop()
            kids = self.child_dict[intnode1].keys()
            kids = list(kids)

            # Divide children into two random subsets
            # Note: subsets can contain mix of leaves and intnodes
            # Python note: is it just as random, and simpler, to do one at a time?
            subset1_size = random.randint(1, len(kids) - 1)
            subset1 = random.sample(kids, subset1_size)
            subset2 = set(kids) - set(subset1)
            subset2_size = len(subset2)

            # For each subset:
            #   if more than 1 member: insert branch and intnode2 between intnode1 and subset
            #   if more than 2 members: also add intnode2 to list of unresolved nodes
            # After this, intnode1 is resolved (two branches emanating from it)
            if subset1_size > 1:
                branchstruct = Branchstruct()
                intnode2 = self.insert_node(intnode1, subset1, branchstruct)
                if subset1_size > 2:
                    unresolved_nodes.append(intnode2)

            if subset2_size > 1:
                branchstruct = Branchstruct()
                intnode2 = self.insert_node(intnode1, subset2, branchstruct)
                if subset2_size > 2:
                    unresolved_nodes.append(intnode2)

    ###############################################################################################

    def set_branch_attribute(self, node1, node2, attrname, attrvalue):
        """Set the value of any branch attribute.
        attrname: Name of attribute (e.g., "length")
        attrvalue: Value of attribute (e.g. 0.153)"""

        branch = self.child_dict[node1][node2]
        setattr(branch, attrname, attrvalue)

        self.clear_caches()    # Python note: only lengthrelated caches actually - refactor

    ###############################################################################################

    def setlength(self, node1, node2, length):
        """Sets length of branch connecting node1 and node2"""

        # Python note: maybe deprecate and use set_branch_attribute for all such problems?

        if node1 == self.parent(node2):
            parent = node1
            child = node2
        elif node2 == self.parent(node1):
            parent = node2
            child = node1
        else:
            msg = "There is no branch connecting node {} and {}".format(node1, node2)
            raise TreeError(msg)

        self.child_dict[parent][child].length = length

        self.clear_caches()    # Python note: only lengthrelated caches actually - refactor

    ###############################################################################################

    def setlabel(self, node1, node2, label):
        """Sets label on branch connecting node1 and node2"""

        if node1 == self.parent(node2):
            parent = node1
            child = node2
        elif node2 == self.parent(node1):
            parent = node2
            child = node1
        else:
            msg = "There is no branch connecting node %s and %s" % (node1, node2)
            raise TreeError(msg)

        self.child_dict[parent][child].label = label

    ###############################################################################################

    def getlabel(self, node1, node2):
        """Gets label on branch connecting node1 and node2"""

        if node1 == self.parent(node2):
            parent = node1
            child = node2
        elif node2 == self.parent(node1):
            parent = node2
            child = node1
        else:
            msg = "There is no branch connecting node %s and %s" % (node1, node2)
            raise TreeError(msg)

        return self.child_dict[parent][child].label

    ###############################################################################################

    def set_nodeid_labels(self):
        """Sets labels to be the same as the child node ID
        Allows use of e.g. Figtree to show nodeIDs as nodelabels"""

        for parent in self.intnodes:
            for kid in self.children(parent):
                self.setlabel(parent, kid, str(kid))

    ###############################################################################################

    def subtree(self, basenode, return_basalbranch=False):
        """Returns subtree rooted at basenode as Tree object"""

        # Note: rooting matters!
        # Note 2: basenode may be leaf!

        if return_basalbranch:
            if basenode == self.root:
                msg = "Can not return branch below root node"
                raise TreeError(msg)
            parent = self.parent(basenode)
            basalbranch = self.child_dict[parent][basenode]
            basalbranchcopy = basalbranch.copy()

        # Special case: basenode is leaf => subtree is minimal tree with two nodes (root and leaf)
        # Note: branchlength below leaf is used for the single branch in this tree
        if basenode in self.leaflist():
            other = Tree.from_string(f"({basenode});")
            blen = self.nodedist(self.parent(basenode), basenode)
            other.setlength(other.root, basenode, blen)

        # If basenode is internal: subtree has more than one leaf
        else:
            # Create empty Tree object. Transfer relevant subset of self's data structure to other
            other = Tree()
            other.child_dict = {}
            other.intnodes = {basenode}
            other.leaves = set()
            other.root = basenode
            curlevel = [basenode]
            while curlevel:
                nextlevel = []
                for parent in curlevel:
                    other.child_dict[parent] = {}
                    kids = self.children(parent)
                    for kid in kids:
                        other.child_dict[parent][kid] = self.child_dict[parent][kid].copy()
                    intnode_kids = kids & self.intnodes
                    other.intnodes.update(intnode_kids)
                    nextlevel.extend(intnode_kids)
                    leaf_kids = kids & self.leaves
                    other.leaves.update(leaf_kids)
                curlevel = nextlevel
            other.nodes = other.leaves | other.intnodes

        # If self.nodedict exists: copy relevant parts from self to other
        if self.nodedict:
            other.nodedict = {}
            for node in other.nodes:
                other.nodedict[node] = self.nodedict[node]

        # Python note: possibly bad idea to have different possible returnvalues.
        # Simplify and deal with it at consumer end
        if return_basalbranch:
            return (other, basalbranchcopy)
        else:
            return other

    ###############################################################################################

    def graft(self, other, node1, node2=None, blen1=0, blen2=0, graftlabel=None,
                graft_with_other_root=False):
        """Graft other tree to self

        tree2 (other) intnodes will be renamed if names clash with those in tree1.
        node1: node in tree1 (self) below which tree2 (other) will be grafted. Cannot be root1
        node2: node in tree2 (other) below which tree2 will be attached (default is root of tree2)
        blen1: length of branch added to tree1 below graftpoint (lower of two newly created branches)
        blen2: length of branch above graft point and below tree2 (upper of two newly created branches)
        graftlabel: prepend value of "label" to leaf names on t2 (e.g: "graft_s1")
        graft_with_other_root: use root of other as graftpoint (i.e., do not add extra basal
                               branch between other.root and self.graftpoint)"""

        # Check that node1 is not root in tree1 (self)
        if node1 == self.root:
            raise TreeError("It is not possible to graft other tree below root-node: {}".format(node1))

        # Add new intnode on branch in tree1 where tree2 is to be grafted
        parent1 = self.parent(node1)
        branchstruct = Branchstruct(length=blen1)
        graftpoint = self.insert_node(parent1, [node1], branchstruct)

        # If node2 is not given: set to root node of tree2
        if node2 is None:
            node2 = other.root

        # If node2 is not root of tree2 then re-root on branch below node2.
        # After this, grafting can happen below root2
        elif node2 != other.root:
            other.deroot()
            node2parent = other.parent(node2)
            other.reroot(node2parent, node2)

        # Rename other's internal nodes if names clash with self's
        renameset = self.intnodes & other.intnodes
        if renameset:
            newnum = max(self.intnodes | other.intnodes)
            for oldnum in renameset:
                newnum += 1
                other.rename_intnode(oldnum, newnum)

        # prepend label to leaf names on grafted subtree if requested
        if graftlabel is not None:
            for oldname in other.leaflist():
                newname = "{}{}".format(graftlabel, oldname)
                other.rename_leaf(oldname, newname)

        # Update main data structure (self.child_dict dictionary) by merging with dict from other
        self.child_dict.update(other.child_dict)
        # Link subtree to graftpoint in self.child_dict
        self.child_dict[graftpoint][other.root] = Branchstruct(length=blen2)

        # Update look-up lists and caches
        self.nodes.update( other.nodes )
        self.intnodes.update( other.intnodes )
        self.leaves.update( other.leaves )

        # If requested: use other.root as graftpoint
        # (remove branch between graftpoint and other.root)
        # This is particularly useful if other consists of only root and single leaf
        if graft_with_other_root:
            self.remove_branch(graftpoint, other.root)

        # Reset caches and lists
        self.clear_caches()

    ###############################################################################################

    def cluster_n(self, nclust):
        """Divides tree into 'nclust' clusters based on distance from root.

           Returns tuple containing: list with sets of leafnames (one set per cluster)
                                     list of basenodes of clusters"""

        # Finds clusters by conceptually cutting across branches at height where there are nclust
        # groups downstream of cutpoint. This essentially finds equally spaced clusters.
        # Leafs that are upstream of cutpoint (closer to root) also form clusters of their own

        # Parses tree-dict, and for each "from" and "to" node, computes distance from root (height)
        # Saves this as two new atributes on Branchstruct: "parent_height" and "kid_height"

        # Also creates sorted list of (pheight, nkids) tuples containing internal node heights
        # and number of branches emanating from node
        # This information can be used to infer number of clusters when cutting above a given node
        # in the following way: If two branches emanate from root, then two clusters will be formed
        # by cutting above it. BUT, further out the tree: For each N branches emanating from an
        # internal node, N - 1 additional clusters will be formed by cutting above it
        # This is because one branch goes INTO the node (it was already part of one cluster)
        # (e.g., if two branches emanate from next node futher out, then ONE additional cluster
        # will be formed by cutting downstream of it)

        # Python note: Lazy implementation where I use .nodedist() function for each node in tree.
        # Could probably be sped up by using information already in .child_dict dict (thereby essentially
        # looking at lower branches only once)

        # PYTHON NOTE: simplify. Maybe always return list of leaf-sets.
        # Make sure that root dists are computed from bottom of tree first

        # Sanity check: There can not be more clusters than leaves
        nleaves = len(self.leaves)
        if nclust > nleaves:
            msg = "Requested {} clusters but tree only has {} leaves".format(nclust, nleaves)
            raise TreeError(msg)

        # Find nodeheights and number of emanating branches for all internal nodes
        nodeheightlist = []
        for parent, kid_dict in self.child_dict.items():
            pheight = self.nodedist(parent)
            nkids = len(kid_dict)
            nodeheightlist.append((pheight, nkids))
            for kid in kid_dict:
                kheight = self.nodedist(kid)
                kid_dict[kid].parent_height = pheight
                kid_dict[kid].kid_height = kheight
        nodeheightlist.sort()
        self.nodeheightlist = nodeheightlist

        # Find height cutoff corresponding to nclust groups:
        # walk along list of internal nodes until nclust groups reached
        cutno = nodeheightlist[0][1]   # Initialize cutno to number of branches emanating from root
        level = 0
        cutoff = 0.0
        while cutno < nclust:          # Increase level until >= required number of clusters
            level += 1
            cutoff = nodeheightlist[level][0]          # Height above which we want to cut branches
            cutno += (nodeheightlist[level][1] - 1)    # For each n additional branches cut,
                                                       # there will be n - 1 additional clusters

        # We now know cutoff:
        # height above which we can cut all branches in order to obtain >= nclust groups

        # For each branch in tree:
        # Check if cut at cutoff will cross this branch.
        # If so: add node above it to list of base nodes
        clusterlist = []                # list of sets of leaves (each set is one cluster)
        cluster_basenodes = []          # List of basenodes of clusters
        for parent, kid_dict in self.child_dict.items():
            for kid in kid_dict:
                if kid_dict[kid].parent_height <= cutoff < kid_dict[kid].kid_height:
                    cluster = self.remote_children(kid)
                    clusterlist.append(cluster)
                    cluster_basenodes.append(kid)       # NOTE: some basenodes may be leaves
                elif (kid in self.leaves) and kid_dict[kid].kid_height < cutoff:
                    cluster = set([kid])
                    clusterlist.append(cluster)
                    cluster_basenodes.append(kid)       # NOTE: some basenodes may be leaves

        return (clusterlist, cluster_basenodes)

    ###############################################################################################

    def cluster_cut(self, cutoff):
        """Divides tree into clusters by cutting across tree "cutoff" distance from root.
           Returns list containing sets of leafnames"""

        clusterlist = []            # List of leaf sets (each set is one cluster)
        cluster_basenodes = []      # List of basenodes of clusters
        cluster_leaves = set()       # set containing all leaves that are put in clusters
        # For each branch in tree: Find out if cut at cutoff will cross branch.
        # If branch will be cut: remote_children of kid form one cluster. Add set to clusterlist
        for parent in self.sorted_intnodes():
            parent_rootdist = self.nodedist(parent, self.root)
            for kid in self.children(parent):
                kid_rootdist = self.nodedist(kid, self.root)
                if parent_rootdist <= cutoff <= kid_rootdist:
                    cluster = self.remote_children(kid)
                    clusterlist.append(cluster)
                    cluster_basenodes.append(kid)
                    cluster_leaves.update(cluster)
        unclassified = self.leaves - cluster_leaves      # Set containing unclassified leaves
                                                         # (leaves that are below cutpoint)

        return (clusterlist, cluster_basenodes, unclassified)

    ###############################################################################################

    def insert_node(self, parent, childnodes, branchstruct):
        """Inserts an extra node between parent and children listed in childnodes list
        (so childnodes are now attached to newnode instead of parent).
        The branchstruct will be attached to the branch between parent and newnode.
        Branches to childnodes retain their original branchstructs.
        The node number of the new node is returned"""

        self._parent_dict = None

        if parent not in self.nodes:
            msg = f"Node {parent} does not exist"
            raise TreeError(msg)

        # Local copies for faster access
        tree = self.child_dict

        # Account for fact that some or all intnodes may be strings (e.g., transmission trees)
        if all(isinstance(intnode, str) for intnode in self.intnodes):
            newnode = 0
        else:
            newnode = max(x for x in self.intnodes if isinstance(x, int)) + 1
        tree[newnode] = {}

        # Add new internal node as child of "parent"
        tree[parent][newnode] = branchstruct

        # Move childnodes from previous parent to new node
        for child in childnodes:
            tree[newnode][child] = tree[parent][child]
            del tree[parent][child]

        # Update self.intnodes and self.nodes to include new node.
        self.intnodes.add(newnode)
        self.nodes.add(newnode)

        self.clear_caches()

        return newnode

    ###############################################################################################

    def add_branch(self, bipart, branchstruct):
        """Adds branch represented by bipartition to unresolved tree."""

        # NOTE: huge overlap with TreeFromBiplist - should use this function there as well!

        # Sanity check: is bipartition compatible with tree?
        if not self.is_compatible_with(bipart):
            raise TreeError("Bipartition is not compatible with tree: %s" % bipart)

        part1, part2 = bipart
        if len(part1) > len(part2):
            part1,part2 = part2,part1    # Increases probability we wont have to compute mrca(part2)

        # Determine where to insert new node
        # In the special case of a star tree: add two new internal nodes, and move each half of
        # bipartition away from root (branch length will be divided equally between two branches)
        if len(self.intnodes) == 1:
            branchstruct1 = Branchstruct(length=branchstruct.length/2, label=branchstruct.label)
            branchstruct2 = Branchstruct(length=branchstruct.length/2, label=branchstruct.label)
            self.insert_node(self.root, part1, branchstruct1)
            self.insert_node(self.root, part2, branchstruct2)

        # In all other cases: one part of bipartition will necessarily have root as its MRCA
        #       (because its members are present on both sides of root).
        #       It is the other part of the bipartition that should be moved
        #       (the one where all members are on same side of root)
        else:
            mrca1 = self.find_mrca(part1)
            if mrca1 != self.root:      # If mrca2 is root, insert at mrca1, and move part1
                insertpoint = mrca1
                active_bip = part1
            else:                       # If mrca1 is root, insert at mrca2, and move part2
                mrca2 = self.find_mrca(part2)
                insertpoint = mrca2
                active_bip = part2

            # Determine which of insertpoint's children to move (namely all children
            # that are either in the active bipartition OR children whose descendants are)
            movelist = []
            for child in self.children(insertpoint):
                if child in active_bip:
                    movelist.append(child)
                elif (child not in self.leaves) and (self.remotechildren_dict[child] <= active_bip):
                    movelist.append(child)

            # Add branch at determined position
            self.insert_node(insertpoint, movelist, branchstruct)

        # Clear lru_caches (which cannot be edited manually)
        # self.remote_children.cache_clear()
        self.clear_caches()

    ###############################################################################################

    def remove_branch(self, node1, node2):
        """Removes branch connecting node1 and node2 (thereby possibly creating polytomy)
        Length of removed branch is distributed among descendant branches.
        This means tree length is conserved.
        Descendant nodes will be farther apart from each other, but closer to outside nodes."""

        if node1 == self.parent(node2):
            parent = node1
            child = node2
        elif node2 == self.parent(node1):
            parent = node2
            child = node1
        else:
            msg = "There is no branch connecting node %s and %s" % (node1, node2)
            raise TreeError(msg)

        if node1 in self.leaves or node2 in self.leaves:
            msg = "Attempting to remove external branch"
            raise TreeError(msg)

        # Move children of "child" so they are attached directly to "parent"
        # Keep track of length of removed branch, so it can be distributed among descendants
        lostlen = self.nodedist(parent,child)
        grandchildren = self.children(child)
        addlen = lostlen / len(grandchildren)
        for grandchild in grandchildren :
            self.child_dict[parent][grandchild] = Branchstruct(self.child_dict[child][grandchild].length + addlen,
                                                         self.child_dict[child][grandchild].label)

        # Delete "child" node and link from parent to child. Update intnodes and nodes
        del self.child_dict[child]
        del self.child_dict[parent][child]
        self.intnodes.remove(child)
        self.nodes = self.leaves | self.intnodes

        # Update _parent_dict
        del self._parent_dict[child]
        for grandchild in grandchildren:
            self._parent_dict[grandchild] = parent

        self.clear_caches()

    ###############################################################################################

    def remove_leaves(self, leaflist):
        """Removes leaves in list from tree, cleans up so remaining tree structure is sane"""

        for leaf in leaflist:
            self.remove_leaf(leaf)

    ###############################################################################################

    def remove_leaf(self, leaf):
        """Removes named leaf from tree, cleans up so remaining tree structure is sane.
        Note: assumes no unary nodes (leaf has at least one sibling)"""

        parent = self.parent(leaf)
        childset = self.children(parent)
        root = self.root

        if self.nodedict:
            orignodes = self.nodes.copy()

        # If leaf is part of bifurcation AND is directly attached to root, then
        # the "other child" of the root must become the new root
        if (len(childset) == 2) and (leaf in self.children(root)):
            [child2] = childset - {leaf}                    # Remaining item is other child
            del self.child_dict[root]                       # Remove entry for old root
            self.intnodes.remove(root)
            self.nodes.remove(root)
            self.root = child2                              # child2 is new root
            del self._parent_dict[child2]                   # clean up parent_dict: Note: not lazy? change?

        # If leaf is part of bifurcation but NOT attached directly to root, then parent
        # must also be removed from tree, and the remaining child needs to be grafted
        # onto grandparent with proper cumulated distance
        # Keep branch label (if any) of the branch from grandparent to parent
        elif len(childset) == 2:
            [child2] = childset - {leaf}                    # Remaining item is other child
            child2dist = self.child_dict[parent][child2].length   # Remember dist to other child
            grandparent = self.parent(parent)

            # Add remaining child to grandparent
            self.child_dict[grandparent][child2] = self.child_dict[grandparent][parent]
            self.child_dict[grandparent][child2].length += child2dist   # Cumulated distance
            del self.child_dict[parent]                      # Delete parent and leaf
            del self.child_dict[grandparent][parent]         # Also remove pointer from gp to p
            del self._parent_dict[leaf]                      # Remove unused entries in parent_dict
            del self._parent_dict[parent]
            self._parent_dict[child2] = grandparent          # Update parent_dict for leaf2
            self.intnodes.remove(parent)
            self.nodes.remove(parent)

        # If leaf is part of multifurcation, then no special cleanup needed
        else:
            del self.child_dict[parent][leaf]
            del self._parent_dict[leaf]

        # Remove leaf entry from global leaflist. Update intnodeslist
        self.leaves.remove(leaf)
        self.nodes.remove(leaf)

        # Clean up nodedict if present
        if self.nodedict:
            remnodes = orignodes - self.nodes
            for node in remnodes:
                del self.nodedict[node]

        self.clear_caches(preserve=["_parent_dict"])

    ###############################################################################################

    def add_leaf(self, parent, newleafname, branchstruct):
        """Adds new leaf to existing intnode ´parent´"""

        if parent not in self.intnodes:
            raise TreeError(f"Parent is not an existing internal node: {parent}")
        if newleafname in self.leaves:
            raise TreeError(f"Leaf already exists: {newleafname}")
        self.child_dict[parent][newleafname] = branchstruct
        self.nodes.add(newleafname)
        self.leaves.add(newleafname)

        self.clear_caches()

    ###############################################################################################

    def collapse_clade(self, leaflist, newname="clade"):
        """Replaces clade (leaves in leaflist) with single leaf.
        Branch length is set to average dist from basenode parent to leaves"""

        if len(leaflist) == 1:
            # Special case where there is only one leaf in leaflist:
            # Do not collapse anything, but change name to newname (?)
            oldname = leaflist.pop()
            self.rename_leaf(oldname, newname)
        else:
            # Find average distance from parent of basenode to leaves (median - use mean instead?)
            mrca = self.find_mrca(leaflist)
            mrca_parent = self.parent(mrca)
            avdist = self.average_ancdist(leaflist, return_median=True)
            avdist += self.nodedist(mrca, mrca_parent)

            # Remove all but one of the leaves in leaflist
            # (hackish way of keeping leaf node for subsequent renaming...)
            leaflist = list(leaflist)
            subleaflist = leaflist[1:]
            self.remove_leaves(subleaflist)

            # Rename remaining leaf to newname and set branch length to average dist
            self.rename_leaf(leaflist[0], newname)
            self.setlength(mrca_parent, newname, avdist)

        self.clear_caches()

    ###############################################################################################

    def nameprune(self, sep="_", keep_pattern=None):
        """Prune leaves based on name redundancy:
        Find subtrees where all leaves have same start of name (up to first "_")"""

        # A bit of a hack for very specific project...
        # I should find way to generalize (e.g. ask for pattern/regular expression to match)

        # Find namestarts (up to first occurrence of sep) that occur more than once among leaves
        seen = set()
        dups = set()
        for name in self.leaflist():
            if not keep_pattern or keep_pattern not in name:
                namestart = name.split(sep)[0]
                if namestart in seen:
                    dups.add(namestart)
                else:
                    seen.add(namestart)

        # Find clades where all members contain one of the duplicated name starts
        remlist = []
        for dupname in dups:
            remlist.extend(self.cladegrep(dupname))

        # From each clade: remove all but one of the leaves with matching name starts
        for nameset in remlist:
            nameset.pop()                   # Randomly remove one member (will be kept)
            for name in nameset:
                self.remove_leaf(name)

    ###############################################################################################

    def numberprune(self, nkeep, keeplist=None, keep_common_leaves=False,
                    keep_most_distant=False, return_leaves=False, enforce_n = False):
        """Prune tree so 'nkeep' leaves remain, approximately evenly spaced over tree.

        "keeplist" can be used to specify leaves that _must_ be retained.
        'keep_common_leaves' requests preferential retainment of leaves with many neighbors
        (default is to keep leaves that are as equally spaced as possible)
        'keep_most_distant' requests that the two most distant leaves in tree
                    (which spread out the diameter) should be kept
        'return_leaves': return selected leaves, but do not actually prune tree
        'enforce_n' enforce exactly N leaves in pruned tree
                    (normally leaves in includelist and most distant are additional to N)"""

        keepset = set()
        if keeplist:
            keepset.update(keeplist)

        # If requested: Find and retain two most distant leaves in tree
        if keep_most_distant:
            (_, leaf1, leaf2) = self.diameter(return_leaves=True)
            keepset.update((leaf1, leaf2))

        # If enforce_n has not been requested:
        # Find N clusters in addition to any members of keeplist or the two most distant leaves
        if not enforce_n:
            clusters = self.cluster_n(nclust=nkeep)[0]   # list containing sets of leafnames

        # If enforce_n: Iteratively find N, N-1, ... clusters until total retained number of leave
        # (including those in keeplist etc) is == N
        else:
            n_clusters = nkeep
            found_n = False
            while not found_n:
                clusters = self.cluster_n(n_clusters)[0]
                coveredclusters = []
                for cluster in clusters:
                    intersection = cluster & keepset
                    if intersection:
                        coveredclusters.append(cluster)
                n_retained = len(keepset) - len(coveredclusters) + len(clusters)
                if n_retained == nkeep:
                    found_n = True
                else:
                    n_clusters -= 1

            # We have now identified:
            #    (1) The value of N that will result in the requested number of retained leaves
            #    (2) The clusters in which members of keepset are located.
            # Remove these clusters before proceeding
            for cluster in coveredclusters:
                clusters.remove(cluster)

        # For each cluster: Find one representative member, and add this to keepset
        for cluster in clusters:
            if keep_common_leaves:
                keep_leaf = self.find_common_leaf(list(cluster))
            else:
                keep_leaf = self.find_central_leaf(list(cluster))
            keepset.add(keep_leaf)

        self.clear_caches()

        # If requested: return selected leaves without pruning tree
        if return_leaves:
            return keepset

        # Otherwise: prune tree so only leaves in keepset are retained, by removing all others
        else:
            discardset = self.leaves - keepset
            self.remove_leaves(discardset)
            return None

    ###############################################################################################

    def prune_maxlen(self, nkeep, return_leaves=False):
        """Prune tree so remaining nkeep leaves spread out maximal percentage of branch length"""

        possible_branches = set()     # Possible basal branches for starting next path to leaf
                                      # (node1 is on path, and node2 is not)
        used_branches = set()         # Branches that are on the path
        keep_leaves = set()           # Leaves to keep in tree

        # Midpoint root to make initialisation simpler
        # (costly - should rewrite algorithm to start anywhere.
        # On the other hand I would need diameter anyway...)
        self.rootmid()

        # Place central data structures and functions in local namespace for faster lookup
        nodedist = self.nodedist
        nodepath = self.nodepath
        remote_children = self.remote_children
        children = self.children

        # Initialise: add two branches emanating from root to list of possible starting branches
        # Note: this only works due to midpoint rooting
        # (which ensures root will be on the first, longest path between two leafs)
        rootkids = self.children( self.root )
        for child in rootkids:
            possible_branches.add( (self.root, child) )

        # Until we have added nkeep leaves to path:
        # find longest newpath from existing path to leaf, add to path
        while len(keep_leaves) < nkeep:

            # Among possible starting branches:
            # find the one having the max possible distance to a remote child
            maxdist = 0.0
            for (parent, child) in possible_branches:
                for leaf in remote_children(child):
                    dist = nodedist(parent,leaf)
                    if dist > maxdist:
                        maxdist = dist
                        node1, node2, keepleaf = parent, child, leaf

            # Add the found leaf to list of leaves.
            # Remove the basal branch that was used from possible starting branches
            keep_leaves.add( keepleaf )
            possible_branches = possible_branches - { (node1, node2) }

            # Update possible_branches and used branches based on newly added path
            newpath = nodepath( node1, keepleaf )
            for i in range( len(newpath) - 1 ):
                parent, child1 = newpath[i], newpath[i+1]
                used_branches.add( ( parent, child1 ) )
                otherkids = children(parent) - {child1}
                for child2 in otherkids:
                    if (parent, child2) not in used_branches:
                        possible_branches.add( (parent, child2) )

        self.clear_caches()

        # If requested: return selected leaves without pruning tree
        # Otherwise: prune tree so only leaves in keepset are retained
        if return_leaves:
            return keep_leaves
        else:
            discard_leaves = self.leaves - keep_leaves
            self.remove_leaves(discard_leaves)

    ###############################################################################################

    def transname(self, namefile):
        """Translate all leaf names using oldname/newname pairs in namefile"""

        with open(namefile, "r") as transfile:
            transdict = {}
            for line in transfile:
                words = line.split()
                oldname = words[0]
                newname = words[1]
                transdict[oldname] = newname

        # Create copy of original set of leaf names to avoid iterating over set while changing it
        orignames = copy.copy(self.leaves)
        for oldname in orignames:
            newname = transdict[oldname]
            self.rename_leaf(oldname, newname)

    ###############################################################################################

    def rename_leaf(self, oldname, newname, fixdups=False):
        """Changes name of one leaf. Automatically fixes duplicates if requested"""

        if oldname not in self.leaves:
            msg = "Leaf %s does not exist" % oldname
            raise TreeError(msg)

        if newname in self.leaves:
            if not fixdups:
                msg = "Attempted to create duplicate leafname: %s" % newname
                raise TreeError(msg)
            i = 1
            fixedname = newname + "_" + str(i)
            while fixedname in self.leaves:
                i += 1
                fixedname = newname + "_" + str(i)
            newname = fixedname

        parent = self.parent(oldname)
        self.child_dict[parent][newname] = self.child_dict[parent][oldname]
        del self.child_dict[parent][oldname]

        # Update self.leaves and self.nodes
        self.leaves.add(newname)
        self.leaves.remove(oldname)
        self.nodes.add(newname)
        self.nodes.remove(oldname)

        # Update self.parent_dict
        self.parent_dict[newname] = self.parent_dict[oldname]
        del self.parent_dict[oldname]

        self.clear_caches(preserve=["_parent_dict"])

    ###############################################################################################

    def rename_intnode(self, oldnum, newnum):
        """Changes number of one internal node"""

        if oldnum not in self.intnodes:
            msg = "Internal node {} does not exist".format(oldnum)
            raise TreeError(msg)

        if newnum in self.intnodes:
            msg = f"There is already an internal node with the number {newnum}"
            raise TreeError(msg)

        # Make a note of original's parent and children
        kidlist = self.children(oldnum)
        parent = self.parent(oldnum)            # Will be None if oldnum is root

        # Update main data structure (child list in self.child_dict)
        self.child_dict[newnum] = {}
        for child in kidlist:
            self.child_dict[newnum][child] = self.child_dict[oldnum][child]
        del self.child_dict[oldnum]
        if oldnum == self.root:
            self.root = newnum
        else:
            self.child_dict[parent][newnum] = self.child_dict[parent][oldnum]
            del self.child_dict[parent][oldnum]

        # Update look-up lists, caches, and root-marker if relevant
        self.nodes.add(newnum)
        self.nodes.remove(oldnum)
        self.intnodes.add(newnum)
        self.intnodes.remove(oldnum)
        self._parent_dict = None
        # if parent is not None:
        #     self.parent_dict[newnum] = self.parent_dict[oldnum]
        #     del self.parent_dict[oldnum]
        # for child in kidlist:
        #     self.parent_dict[child] = newnum

        self.clear_caches()

    ###############################################################################################

    def treedist_RF(self, other, normalise=False, rooted=False, return_details=False):
        """Compute symmetric tree distance (Robinson Foulds) between self and other tree.
        normalise: divide RF distance by the total number of bipartitions in the two trees
        rooted: take position of root into account.
        return_details: return list including intermediate values also:
            [treedist, n_shared, n_uniq1, n_uniq2, n_bip1, n_bip2,
             tree1_unique_biparts, tree2_unique_biparts, shared_biparts]
            where the last three are sets of bipartitions"""

        # Python note: the rooted measure is found by adding an extra leaf to the root node
        # before computing distance. This is the same as counting clades for internal branches
        # on rooted tree

        # Check that trees are comparable (have identical leaf sets)
        # Python note: maybe allow automatically discarding different leaves
        if self.leaves != other.leaves:
            raise TreeError("Can't compute treedist: two trees have different leaf sets")

        # Find set of bipartitions in each tree
        # If rooted measure requested: first copy trees, then add extra leaf to root nodes
        if rooted:
            tree1 = self.copy_treeobject()
            tree1.add_leaf(tree1.root, "root", Branchstruct())
            tree2 = other.copy_treeobject()
            tree2.add_leaf(tree2.root, "root", Branchstruct())
        else:
            tree1 = self
            tree2 = other
        tree1_biparts = tree1.topology()
        tree2_biparts = tree2.topology()

        # Find bipartitions unique to tree1 and tree2
        tree1_unique_biparts = tree1_biparts - tree2_biparts
        tree2_unique_biparts = tree2_biparts - tree1_biparts

        # Find shared bipartitions
        shared_biparts = tree1_biparts & tree2_biparts

        # Compute distance
        n_shared = len(shared_biparts) - len(tree1.leaves)     # Only internal branches counts!!!
        n_uniq1 = len(tree1_unique_biparts)
        n_uniq2 = len(tree2_unique_biparts)
        n_bip1 = len(tree1_biparts) - len(tree1.leaves)        # Only internal branches counts!!!
        n_bip2 = len(tree2_biparts) - len(tree2.leaves)       # Only internal branches counts!!!
        treedist = n_uniq1 + n_uniq2
        if normalise:
            treedist = treedist / (n_bip1 + n_bip2)

        if return_details:
            return [treedist, n_shared, n_uniq1, n_uniq2, n_bip1, n_bip2,
                    tree1_unique_biparts, tree2_unique_biparts, shared_biparts]
        else:
            return treedist

    ###############################################################################################

    def treedist_pathdiff(self, other, rooted=False):
        """Compute path difference tree-distance between self and other:
        Euclidean distance between nodepath-dist matrices considered as vectors.
        Measure described in M.A. Steel, D. Penny, Syst. Biol. 42 (1993) 126–141
        rooted=True: count traversal of root as 2 steps (not 1)
        """

        self_distvec = self.pathdist_as_ndarray(rooted)
        other_distvec = other.pathdist_as_ndarray(rooted)

        return np.linalg.norm(self_distvec - other_distvec)

    ###############################################################################################

    def treedist(self, other, normalise=True, verbose=False):
        """Deprecated: Use treedist_RF instead.
        Compute symmetric tree distance (Robinson Foulds) between self and other tree.
        Normalised measure returned by default"""

        # Check that trees are comparable (have identical leaf sets)
        if self.leaves != other.leaves:
            raise TreeError("Can't compute treedist: two trees have different leaf sets")

        # Find set of bipartitions in each tree
        # Recall that: Names of leafs on one side of a branch are represented as an immutable set.
        # A bipartition is represented as an immutable set of two such (complementary) sets
        # The entire tree topology is represented as a set of bipartitions
        tree1_biparts = self.topology()
        tree2_biparts = other.topology()

        # Find bipartitions unique to tree1 and tree2 (using set arithemtic)
        tree1_unique_biparts = tree1_biparts - tree2_biparts
        tree2_unique_biparts = tree2_biparts - tree1_biparts

        # Find shared bipartitions
        shared_biparts = tree1_biparts & tree2_biparts

        # Compute distance
        n_shared = len(shared_biparts) - len(self.leaves)     # Only internal branches counts!!!
        n_uniq1 = len(tree1_unique_biparts)
        n_uniq2 = len(tree2_unique_biparts)
        n_bip1 = len(tree1_biparts) - len(self.leaves)        # Only internal branches counts!!!
        n_bip2 = len(tree2_biparts) - len(other.leaves)       # Only internal branches counts!!!
        symdif = n_uniq1 + n_uniq2
        symdif_norm = symdif / (n_bip1 + n_bip2)

        # Return requested values
        # Python note: really should not have different possible returns... Refactor
        if verbose:
            return symdif, symdif_norm, n_shared, n_uniq1, n_uniq2, n_bip1, n_bip2
        elif normalise:
            return symdif_norm
        else:
            return symdif

    ###############################################################################################

    def treesim(self, other, verbose=False):
        """Compute normalised symmetric similarity between self and other tree"""

        symdif, symdif_norm, n_shared, n_uniq1, n_uniq2, n_bip1, n_bip2 = self.child_dictdist(other, verbose=True)
        symsim_norm = 1.0 - symdif_norm

        if verbose:
            return symdif, symdif_norm, symsim_norm, n_shared, n_uniq1, n_uniq2, n_bip1, n_bip2
        else:
            return symsim_norm

    ###############################################################################################

    def has_same_root(self, other):
        """Compares two trees. Returns True if topologies are same and rooted in same place"""

        if self.topology() != other.topology():
            raise TreeError("Tree topologies are different: Rootings can not be compared")
        else:
            t1partition = set()   # Set of sets of kid's remotechildren
            for kid in self.children(self.root):
                t1partition.add(frozenset(self.remote_children(kid)))
            t2partition = set()
            for kid in other.children(other.root):
                t2partition.add(frozenset(other.remote_children(kid)))
            if t1partition == t2partition:
                return True
            else:
                return False

    ###############################################################################################

    def deroot(self):
        """If root is at bifurcation: remove root node, connect adjacent nodes"""
        root = self.root
        rootkids = self.children(root)
        if len(rootkids) == 2:      # If root is at bifurcation
            kid1, kid2 = rootkids

            # Length of new, combined branch is sum of distances
            distsum = self.child_dict[root][kid1].length + self.child_dict[root][kid2].length

            # Deal with labels semi-intelligently
            # If only one label set: use that. Otherwise pick lab1
            lab1 = self.child_dict[root][kid1].label
            lab2 = self.child_dict[root][kid2].label
            if lab1 != "" and lab2 == "":
                lab = lab1
            elif lab1 == ""  and lab2 != "":
                lab = lab2
            else:
                lab = lab1                  # If agree pick 1, if disagree: pick 1 randomly

            # Python note: should handle situation where Branchstruct has additional attributes
            # Use introspection to find attributes and combine intelligently?
            if kid1 in self.intnodes:
                self.child_dict[kid1][kid2] = Branchstruct(length = distsum, label = lab)
                self.root = kid1
            elif kid2 in self.intnodes:
                self.child_dict[kid2][kid1] = Branchstruct(length = distsum, label = lab)
                self.root = kid2
            else:
                raise TreeError("Cannot deroot tree: only leaves are present")

            # remove previous root
            del self.child_dict[root]

            # update intnode and node attributes and clear caches, which are now unreliable
            self.intnodes = set(self.child_dict.keys())
            self.nodes = self.intnodes | self.leaves
            self.clear_caches()

    ###############################################################################################

    def reroot(self, node1, node2=None, polytomy=False, node1dist=0.0):
        """Places new root on branch between node1 and node2, node1dist from node1"""

        # If tree is to be rooted at basal polytomy, then node1 (base of outgroup) is the new root
        if polytomy:
            newroot = node1

        # If polytomy not requested: new root must be inserted on branch between node1 and node2:
        # Determine which node is parent of other, determine branchlength and label for branch
        # between nodes 1 and 2, figure out what the new branch lengths will be after splitting
        # the branch, and finally insert new node. Bail out if the nodes are not neighbors
        else:
            if node2 is None:
                msg = "Need to specify node2 to reroot() method when rooting at bifurcation"
                raise TreeError(msg)
            if node1dist > self.nodedist(node1,node2):
                msg = ("Parameter node1dist too large:\n"
                       + f"    node1dist = {node1dist} > dist(node1, node2) = {self.nodedist(node1,node2)}")
                raise TreeError(msg)
            if node1 == self.parent(node2):
                parent = node1
                child = node2
                parent_to_root_dist = node1dist
                root_to_child_dist = self.nodedist(node1,node2) - node1dist
            elif node2 == self.parent(node1):
                parent = node2
                child = node1
                parent_to_root_dist = self.nodedist(node1,node2) - node1dist
                root_to_child_dist = node1dist
            else:
                msg = "Node {} and {} are not neighbors in tree".format(node1, node2)
                raise TreeError(msg)

            # New branch (from parent to newroot) will inherit all attributes from original branch
            # (from parent to child), except for length, which is split between the two branches
            # Special case: if child is leaf, then original branch will have no branch support
            # In this case set label to "1.0" (maybe only do this if rest of labels are branch support??)
            newbranch = self.child_dict[parent][child].copy()
            newbranch.length = parent_to_root_dist
            if newbranch.label == "":
                newbranch.label = "1.0"
            newroot = self.insert_node(parent, [child], newbranch)
            self.child_dict[newroot][child].length = root_to_child_dist

        # Things that were already downstream of newroot do not need to be moved, but things that
        # were previously upstream need to be moved downstream, which is done by reversing the
        # links on the direct path going back from newroot to oldroot
        oldroot = self.root
        path_to_old = self.nodepath(newroot, oldroot)
        for i in range( len(path_to_old) - 1 ):
            newparent, oldparent = path_to_old[i], path_to_old[i+1]
            self.child_dict[newparent][oldparent] = self.child_dict[oldparent][newparent]
            del self.child_dict[oldparent][newparent]
            # self.parent_dict[oldparent] = newparent

        self.clear_caches()

        # Update root info:
        self.root = newroot

    ###############################################################################################

    def rootmid(self):
        """Performs midpoint rooting of tree"""

        # Sanity check: if tree has zero length, then midpoint rooting is not possible
        if self.length() == 0.0:
            raise TreeError("All branch lengths are zero - midpoint rooting not possible")

        # Remove previous root if present at bifurcation
        self.deroot()

        # Find the two leaves having the largest pairwise distance.
        (maxdist, leaf1, leaf2) = self.diameter(return_leaves = True)
        midway = maxdist/2.0

        # Get path between leaf1 and leaf2
        path = self.nodepath(leaf1, leaf2)

        # Find the branch that contains the midpoint of the tree:
        # Work backwards through path, stop when cumulated branch length exceeds midway
        cumdist = 0.0
        while cumdist < midway:
            (node1, node2) = (path[-1], path[-2])
            cumdist += self.nodedist(node1, node2)
            path.pop()

        # Place root on current branch, correct distance from one end
        node2dist = cumdist - midway
        self.reroot(node2, node1, False, node2dist)

    ###############################################################################################

    def rootminvar(self):
        """Performs minimum variance rooting of tree"""

        # Based on results in the paper:
        # "Minimum variance rooting of phylogenetic trees and implications for
        # species tree reconstruction", Uyen Mai, Erfan Sayyari, Siavash Mirarab

        # Sanity check: if tree has zero length, then minimum variance rooting is not possible
        if self.length() == 0.0:
            raise TreeError("All branch lengths are zero - minimum variance rooting not possible")

        # Find all pairwise distances between nodes
        # Store all intnode-to-leaf distances in numpy 2D array (matrix)
        # Each row has leaf-dists for one intnode
        # Python note: This can be optimized
        self.build_dist_dict()
        intnodes = self.sorted_intnodes()
        leaves = self.leaflist()
        nodes = intnodes + leaves
        distmat = np.empty(shape=(len(nodes), len(leaves)))
        for i,node in enumerate(nodes):
            for j,leaf in enumerate(leaves):
                distmat[i,j] = self.dist_dict[node][leaf]

        # Compute variance of root-to-tip distance for all nodes
        # Python note: perhaps do this just-in-time when needed
        # (could I omit some computations for leaves for instance?)
        distvar = distmat.var(axis=1)             # axis=1: variance of each row in matrix

        # For each branch in tree:
        # find local minimum variance point using equation 7 in Mai paper (mimimum of parabola)
        # Location of point is stored as triplet:
        # parentnode, childnode, distance of point from parent on branch
        # Keep track of overall minimum variance and corresponding location

        # Initialise overall minimum to be distance zero from first intnode on one of its branches
        minvar = distvar[0]
        minparent = nodes[0]
        minchild = self.children(minparent).pop()
        minpardist = 0.0

        # Iterate over branches in tree,
        # compute minimum variance point, and update overall minimum if relevant
        # Names of intermediate variables have been set to match those in Mai paper
        for u,parent in enumerate(intnodes):
            for child in self.children(parent):
                v = nodes.index(child)
                STu = distmat[u].sum()           # Sum of distances to all leaves from parent
                SIv = 0.0                        # Sum of distances to remote_children from child
                for remchild in self.remote_children(child):
                    SIv += self.dist_dict[child][remchild]
                v_size = len(self.remote_children(child))
                ev = self.dist_dict[parent][child]
                n = len(leaves)
                alpha = ( 2*STu - 4*(SIv + v_size*ev) ) / n
                beta = 1 - 2*v_size/n
                a = 1 - beta**2
                b = alpha - (2*STu*beta / n)
                c = distvar[u]
                if a != 0:
                    x = -b / (2*a)                  # Equation 4. x = distance from parent on branch
                else:
                    x = -math.inf                   # Indicator value to show no root in polynomium
                if 0 < x < ev:
                    xvar = a*x**2 + b*x + c
                elif distvar[u] < distvar[v]:
                    x = 0.0
                    xvar = distvar[u]
                else:
                    x = ev
                    xvar = distvar[v]
                if xvar < minvar:
                    minvar = xvar
                    minparent = parent
                    minchild = child
                    minpardist = x

        # Reroot on global minimum variance point

        # If minparent is not root:
        # remove old root and reroot using the minparent and minpardist already found:
        if minparent != self.root:
            self.deroot()
            self.reroot(node1=minparent, node2=minchild, node1dist=minpardist)

        # If minparent IS root:
        # remove old root and reroot using the minparent and minpardist already found:
        else:
            # Minpardist == 0: Do nothing. Current root is minimal variance root
            if minpardist == 0.0:
                return
            # Minpardist != 0: Do something, depending on whether root is at bifurcation or not
            else:
                rootkids = self.children(self.root)
                # Bifurcation:
                # old root will be removed. Find new minparent (one of root's other children)
                if len(rootkids) == 2:
                    rootkids.remove(minchild)
                    minparent = rootkids.pop()    # Chose one of root's other children as minparent
                    minpardist = minpardist + self.dist_dict[self.root][minparent]
                    self.deroot()
                    self.reroot(node1=minparent, node2=minchild, node1dist=minpardist)
                    return

                # Multifurcation: old root will not be removed. Do not need to find new minparent
                else:
                    self.reroot(node1=minparent, node2=minchild, node1dist=minpardist)
                    return


    ###############################################################################################

    def rootout(self,outgroup, polytomy=False):
        """Roots tree on outgroup"""

        # Remove previous root if present at bifurcation
        self.deroot()

        # Find pair of internal nodes corresponding to ingroup:outgroup bipartition
        if type(outgroup) is str:       # if just a single name is given:
                                        # protect string from iteration to single letters
            outgroup = [outgroup]
        outgroup = frozenset(outgroup)
        ingroup = self.leaves - outgroup
        outbase = self.findbasenode(outgroup)
        inbase = self.findbasenode(ingroup)

        # If outgroup should form basal polytomy with ingroup: root on outbase
        if polytomy:
            self.reroot(outbase, inbase, polytomy=True)

        # If tree does not have branch lengths: skip computation of lengths
        elif self.length() == 0.0:
            self.reroot(outbase, inbase)

        # Else: compute where on branch to place root
        else:

            # Find longest base-leaf distance in outgroup:
            distances = set()
            for leaf in outgroup:
                leafdist = self.nodedist(leaf, outbase)
                distances.add(leafdist)
            max_out_dist = max(distances)

            # Find longest base-leaf distance in ingroup:
            distances = set()
            for leaf in ingroup:
                leafdist = self.nodedist(leaf, inbase)
                distances.add(leafdist)
            max_in_dist = max(distances)

            # Find length of branch separating ingroup and outgroup
            inoutdist = self.nodedist(outbase, inbase)

            # If possible, then put root exactly midway between extremes
            diameter = max_in_dist + max_out_dist + inoutdist
            midway = diameter/2
            really_close = 0.1

            # Case 1: outgroup has only one taxon
            if len(outgroup) == 1:
                # if possible place root at midpoint
                if midway < inoutdist:
                    outbasedist = midway
                # If not, place it real close to midpoint
                else:
                    outbasedist = (1 - really_close) * inoutdist

            # Case 2: outgroup has more than one taxon
            # If possible place root at midpoint
            elif (midway > max_in_dist) and (midway > max_out_dist):
                outbasedist = midway - max_out_dist     # This is distance from outbase to new root
            # If not then put root really close to relevant internal node
            else:
                if midway < max_out_dist:   # Root should be close to outbase
                    outbasedist = really_close*self.nodedist(outbase, inbase)
                else:                       # Root should be close to inbase
                    outbasedist = (1-really_close)*self.nodedist(outbase, inbase)

            # Root tree at the computed position on the ingroup:outgroup branch
            self.reroot(outbase, inbase, polytomy, outbasedist)

    ###############################################################################################
    def possible_spr_prune_nodes(self):
        """Utililty function when using spr function: where is it possible to prune"""

        possible_prune_nodes = self.nodes - {self.root}
        rootkids = list(self.children(self.root))
        if len(rootkids) == 2:
            if rootkids[0] in self.leaves and rootkids[1] in self.intnodes:
                possible_prune_nodes = possible_prune_nodes - {rootkids[1]}
            elif rootkids[1] in self.leaves and rootkids[0] in self.intnodes:
                possible_prune_nodes = possible_prune_nodes - {rootkids[0]}
        return possible_prune_nodes

    ###############################################################################################

    def possible_spr_regraft_nodes(self, prune_node):
        """Utility function when using spr function: where is it possible to regraft
        prune_node: the node below which pruning will take place (before regrafting)"""

        # Python note: could return preprocessed subtree and treecopy to save computation
        # but this is pretty fast and interface would be less clear.
        # But in case of bottleneclk: also return subtree and treecopy perhaps

        treecopy = self.copy_treeobject()
        subtree = treecopy.subtree(prune_node)
        for leaf in subtree.leaves:
            treecopy.remove_leaf(leaf)
        possible_regraft_nodes = treecopy.leaves - {treecopy.root}
        return possible_regraft_nodes

    ###############################################################################################

    def spr(self, prune_node=None, regraft_node=None):
        """Subtree Pruning and Regrafting.

        prune_node: basenode of subtree that will be pruned.
        regraft_node: node in remaining treestump below which subtree will be grafted

        If no parameters are specified (both are None): perform random SPR
        If only prune_node is specified: choose random regraft_node

        Must specify either both parameters, no parameters, or only prune_node
        """

        # Sanity check: can't perfom SPR on tree with only two leaves
        if len(self.leaves) == 2:
            raise TreeError("Can not perform SPR on tree with only 2 leaves")

        # Invalid argument check
        if prune_node is None and regraft_node is not None:
            msg = ("You only specified regraft_node. "
                   "Must specify either both parameters, no parameters, or only prune_node")
            raise TreeError(msg)

        # Select random prune_node or check the one provided
        possible_prune_nodes = self.possible_spr_prune_nodes()
        if prune_node == None:
            prune_node = random.choice(list(possible_prune_nodes))
        else:
            if prune_node not in possible_prune_nodes:
                raise TreeError(f"Can not prune below {prune_node}")

        # Choose random regraft_node or check the one provided
        possible_regraft_nodes = self.possible_spr_regraft_nodes(prune_node)
        if regraft_node is None:
            regraft_node = random.choice(list(possible_regraft_nodes))
        elif regraft_node not in possible_regraft_nodes:
            msg = f"Specified regraft_node {regraft_node} is not compatible with prune_node"
            raise TreeError(msg)

        # Pruning: Remove subtree
        isleaf = prune_node in self.leaves      # Has to be set before pruning!
        subtree = self.prune_subtree(prune_node)

        # Regraft: Add subtree back onto remaining tree
        # Special treatment when pruning single leaf (to avoid superfluous internal node)
        self.graft(subtree, regraft_node, graft_with_other_root=isleaf)

    ###############################################################################################

    def prune_subtree(self, basenode, keep_unary=False):
        """Prune subtree rooted at basenode from self. Returns pruned subtree.
        keep_unary: keep left-behind, unary internal nodes in self (node with one descendant).
                    mostly useful when internal nodes have meaning beyond being hypothetical
                    ancestors (e.g., they can be observed, as in transmission trees)"""

        subtree = self.subtree(basenode)
        nodes_removed = subtree.nodes
        basenode_parent = self.parent(basenode)

        # Remove link to basenode from child_dict
        # Remove all links from nodes that are downstream of basenode (including basenode)
        del self.child_dict[basenode_parent][basenode]
        curlevel = [basenode]
        while curlevel:
            nextlevel = []
            for parent in curlevel:
                del self.child_dict[parent]
                for kid in (subtree.children(parent) & subtree.intnodes):
                    nextlevel.append(kid)
            curlevel = nextlevel

        # Unless requested: clean up tree structure around parent of basenode (avoiding unary node)
        if not keep_unary:
            basenode_siblings = self.children(basenode_parent)
            if len(basenode_siblings) == 1:
                if basenode_parent != self.root:
                    sibling = basenode_siblings.pop()
                    basenode_grandparent = self.parent(basenode_parent)
                    lostlen1 = self.child_dict[basenode_parent][sibling].length
                    lostlen2 = self.child_dict[basenode_grandparent][basenode_parent].length
                    del self.child_dict[basenode_grandparent][basenode_parent]
                    newbranch = Branchstruct(length=lostlen1 + lostlen2)  # Salvage label?
                    self.child_dict[basenode_grandparent][sibling] = newbranch
                del self.child_dict[basenode_parent]
                nodes_removed.add(basenode_parent)

        # Update nodesets
        self.leaves = self.leaves - nodes_removed
        self.intnodes = self.intnodes - nodes_removed
        self.nodes = self.leaves | self.intnodes

        # If self.nodedict exists: remove relevant parts from self
        if self.nodedict:
            for node in nodes_removed:
                del self.nodedict[node]

        # Clean up caches (python note: could perhaps salvage _parent_dict)
        self.clear_caches()

        return subtree

    ###############################################################################################

    def parsimony_possible_states(self):
        """Performs parsimony analysis on tree object, and returns info about possible states
        at internal nodes.

        Assumes tree object has .nodedict attribute: {nodeid:Nodestruct}, and that each
        Nodestruct has a .state attribute, which is either empty (unlabelled nodes)
        or a string specifying the state (e.g., "mink" or "human" or "A").

        Returns: copy of tree object where nodestructs now also have attributes
        .primary_set, .secondary_set, and .optimal_set
        .optimal_set gives the full set of states that a node can have on the MP tree.
        Note: not all combinations of states will yield maximum parsimony score.

        Based on Hartigan's 1973 parsimony algorithm.
        This version allows multifurcations, and internal nodes can have observed state.

        Note: so far only implemented for one-character states (in the cladistic sense).
        """

        # Note: i am using algorithm from:
        # Live phylogeny with polytomies: Finding the most compact parsimonious trees
        # D. Papamichaila et al., Computational Biology and Chemistry 69 (2017) 171–177
        # Upper and lower sets are here referred to as primary and secondary set

        if self.nodedict is None:
            msg = "Tree object has no .nodedict attribute. Can't perform parsimony analysis"
            raise TreeError(msg)

        treecopy = self.copy_treeobject()
        treecopy = self._hartigan_tip2root_pass(treecopy)
        treecopy = self._hartigan_root2tip_pass(treecopy)

        return treecopy

    ###############################################################################################

    def parsimony_assign_fits(self, fitpref=None):
        """Performs parsimony analysis, and returns copy of tree object where one optimal fit
        (i.e., one giving the maximum parsimony number of changes) has been assigned to each node.
        fitpref = None: choose random fits at unlabelled nodes, where possible
        fitpref = <concrete state-string>: Set ambiguous state at unlabelled nodes to this value
                 when possible (i.e., when compatible with MP score)
        """

        tree = self.parsimony_possible_states()
        ndict = tree.nodedict

        # Set fit and wasambig for labelled nodes
        for node in tree.nodes:
            if ndict[node].state:
                ndict[node].fit = ndict[node].state
                ndict[node].wasambig = False

        # Set fit and wasambig for root
        self._set_fit_and_ambiguity_for_node(tree, tree.root, None, fitpref)

        # Set fit and wasambig for internal, unlabelled nodes
        for parent in tree.sorted_intnodes(deepfirst=True):
            for child in tree.children(parent):
                if not ndict[child].state:
                    self._set_fit_and_ambiguity_for_node(tree, child, parent, fitpref)

        return tree

    ###############################################################################################

    def parsimony_count_changes(self, fitpref=None):
        """Performs parsimony analysis on tree object, and returns parsimony score and
        dictionary giving number of changes in either direction:
            key = tuple (from,to), value = count in that direction
            {(state1, state2):count1_to_2,
             (state2, state1):count2_to_1}

        fitpref = None: choose random fits at unlabelled nodes, where possible
        fitpref = <concrete state-string>: Set ambiguous state at unlabelled nodes to this value
                 when possible (i.e., when compatible with MP score)
        """

        tree = self.parsimony_assign_fits(fitpref)
        pscore, countdict = self._count_changes_on_fitted_tree(tree)
        return pscore, countdict

    ###############################################################################################

    def _count_changes_on_fitted_tree(self, tree):
        """Helper function for parsimony analyses:
        Input: tree where nodedict already has assigned fits for each node
        Output: tuple of parsimony-score and countdict. {(from_state, to_state):count, ...}
        key = tuple of (from_state,to_stat), value = count in that direction"""

        ndict = tree.nodedict
        countdict = defaultdict(int)
        pscore = 0
        for parent in tree.sorted_intnodes(deepfirst=True):
            pfit = ndict[parent].fit
            for child in tree.children(parent):
                cfit = ndict[child].fit
                if pfit != cfit:
                    countdict[(pfit,cfit)] += 1
                    pscore += 1

        return pscore, countdict

    ###############################################################################################

    def _hartigan_tip2root_pass(self, tree):
        """Perform tip-to-root pass of Hartigan parsimony algorithm.
        Input: tree object with .nodedict having .state info for each node (some empty)
        Output: same tree object with added attribute .primary_set for all nodes
        """

        # Set primary set of all labelled nodes (both internal and leafs) = state-value
        # Set secondary set of labelled nodes to be the empty set
        states_present = False
        for node in tree.nodes:
            state = tree.nodedict[node].state
            if state:
                states_present = True
                tree.nodedict[node].primary_set = set([state])
                tree.nodedict[node].secondary_set = set()
        if not states_present:
            raise TreeError("There are no nodes with .state attribute in .nodedict. Can't perform parsimony analysis")

        # Tip-to-root pass: compute upper and lower sets for all unlabelled nodes
        # All leaves are assumed to be labelled (to have a non-empty .state)
        for p in tree.sorted_intnodes(deepfirst=False):
            if not tree.nodedict[p].state:
                statecount = Counter()
                for c in tree.children(p):
                    statecount.update(tree.nodedict[c].primary_set)
                statecountlist = statecount.most_common()
                topcount = statecountlist[0][1]
                maxlist = [state for state,count in statecountlist if count==topcount]
                almostmaxlist = [state for state,count in statecountlist if count==(topcount - 1)]
                tree.nodedict[p].primary_set = set(maxlist)
                tree.nodedict[p].secondary_set = set(almostmaxlist)

        return tree

    ###############################################################################################

    def _hartigan_root2tip_pass(self, tree):
        """Perform root-to-tip pass of Hartigan parsimony algorithm.
        Input: tree object with .nodedict now having .primary_set and .secondary_set
            for each node
        Output: same tree object with added attribute .optimal_set for all nodes
                The optimal_set contains all the states a node can have in a tree with MP score
                (but not all combinations of possible states will give MP score)
        """

        ndict = tree.nodedict

        # Set optimal_set of root
        ndict[tree.root].optimal_set = ndict[tree.root].primary_set

        # Root-to-tip pass: compute optimal_set for each node (labelled or not)
        for p in tree.sorted_intnodes(deepfirst=True):
            for c in tree.children(p):
                p_optimal_set = ndict[p].optimal_set
                c_primary_set = ndict[c].primary_set
                if p_optimal_set <= c_primary_set:
                    ndict[c].optimal_set = p_optimal_set
                else:
                    c_secondary_set = ndict[c].secondary_set
                    ndict[c].optimal_set = c_primary_set | (p_optimal_set & c_secondary_set)

        return tree

    ###############################################################################################

    def _set_fit_and_ambiguity_for_node(self, tree, node, parent, fitpref):
        """Set fit and ambiguity attributes for a given node."""

        ndict = tree.nodedict

        if len(ndict[node].optimal_set) == 1:
            ndict[node].wasambig = False
            ndict[node].fit = next(iter(ndict[node].optimal_set))
        else:
            ndict[node].wasambig = True
            if parent and ndict[parent].wasambig and ndict[parent].fit in ndict[node].optimal_set:
                ndict[node].fit = ndict[parent].fit
            else:
                if fitpref in ndict[node].optimal_set:
                    ndict[node].fit = fitpref
                else:
                    ndict[node].fit = random.choice(tuple(ndict[node].optimal_set))

        return tree

###################################################################################################
###################################################################################################
###################################################################################################

class TreeSet():
    """Class for storing and manipulating a number of trees, which all have the same leaves"""

    def __init__(self):
        self.treelist = []

    ###############################################################################################

    def __getitem__(self, index):
        """Implements indexing of treeset.

        Simple index returns single tree.
        Slice returns TreeSet object with selected subset of trees"""
        if isinstance(index, slice):
            newtreeset = TreeSet()
            newtreeset.treelist = self.treelist[index]
            return newtreeset
        else:
            return self.treelist[index]

    ###############################################################################################

    def __len__(self):
        return len(self.treelist)

    ###############################################################################################

    def __iter__(self):
        """Returns fresh iterator object allowing iteration over Treeset (which is itself an iterable)"""
        return self.TreeSetIterator(self)

    ###############################################################################################

    class TreeSetIterator():

        def __init__(self, treeset):
            self.treelist = treeset.treelist
            self.i = 0
            self.max = len(treeset.treelist)

        def __iter__(self):
            return self

        def __next__(self):
            if self.i < self.max:
                next_tree = self.treelist[self.i]
                self.i += 1
                return next_tree
            else:
                raise StopIteration

    ###############################################################################################

    def addtree(self, tree):
        """Adds Tree object to Treeset object"""
        self.treelist.append(tree)

    ###############################################################################################

    def addtreeset(self, treeset):
        """Adds all trees in TreeSet object to this TreeSet object"""
        for tree in treeset:
            self.addtree(tree)

    ###############################################################################################

    def rootmid(self):
        """Performs midpoint rooting on all trees in TreeSet"""
        for tree in self.treelist:
            tree.rootmid()

    ###############################################################################################

    def nexus(self, printdist=True, printlabels=True, translateblock=True):
        """Returns nexus format tree as a string"""

        # Construct header
        stringlist = ["#NEXUS\n\nbegin trees;\n"]

        # If translateblock is requested: add translateblock to stringlist
        if translateblock:
            transdict = self[0].transdict()
            stringlist.append(self[0].translateblock(transdict))

        # Add newick tree strings
        for i, tree in enumerate(self.treelist):
            stringlist.append("    tree t.{} = ".format(i+1))
            if translateblock:
                stringlist.append(tree.newick(printdist=printdist, printlabels=printlabels, transdict=transdict))
            else:
                stringlist.append(tree.newick(printdist=printdist, printlabels=printlabels))
            stringlist.append("\n")

        # Add footer
        stringlist.append("end;\n")

        return "".join(stringlist)

    ###############################################################################################

    def newick(self, printdist=True, printlabels=True):
        """Returns newick format tree as a string"""

        stringlist = []
        for tree in self.treelist:
            stringlist.append(tree.newick(printdist, printlabels))
            stringlist.append("\n")
        return "".join(stringlist)


###################################################################################################
###################################################################################################
###################################################################################################

class RootBipStruct:
    def __init__(self, leafset1, blen1, leafset2, blen2):
        combined_length = blen1 + blen2
        self.count = 1
        self.leafset1 = leafset1
        self.fraction1 = blen1 / combined_length
        self.leafset2 = leafset2
        self.fraction2 = blen2 / combined_length

    def add(self, leafset1, blen1, leafset2, blen2):
        """Adds branch length fractions to the current sum and increments the count."""
        # Make sure blen1 and blen2 refer to the correct leafsets
        if leafset1 != self.leafset1:
            blen2,blen1 = blen1,blen2
        combined_length = blen1 + blen2
        self.count += 1
        self.fraction1 += blen1 / combined_length
        self.fraction2 += blen2 / combined_length

    def merge(self, other):
        """Merges this RootBipStruct with another (for same bipartition)"""
        fraction1, fraction2 = other.fraction1, other.fraction2
        if other.leafset1 != self.leafset1:
            fraction1, fraction2 = fraction2, fraction1
        self.count += other.count
        self.fraction1 += fraction1
        self.fraction2 += fraction2

    def avg_frac(self, leafset):
        if leafset == self.leafset1:
            return self.fraction1 / self.count
        else:
            return self.fraction2 / self.count

###################################################################################################
###################################################################################################

class TreeSummary():
    """Class summarizing bipartitions and branch lengths (but not topologies) from many trees"""

    def __init__(self, trackbips=True, trackclades=False, trackroot=False,
                       trackblen=False, trackdepth=False):
        """TreeSummary constructor. Initializes relevant data structures"""
        self.transdict = None
        self.translateblock = None
        self.tree_count = 0
        self.tree_weight_sum = 0.0
        self._bipartsummary = {}        # Dict: {bipartition:branchstruct with extra fields}
        self._bipartsummary_processed = False
        self._cladesummary = {}         # Dict: {clade:nodestruct with extra fields}
        self._cladesummary_processed = False
        self._sorted_biplist = None
        self.trackroot = trackroot
        self.trackbips = trackbips
        self.trackclades = trackclades
        self.trackblen = trackblen
        self.trackdepth = trackdepth
        self._sorted_rootbips = None
        if trackroot:
            self._rootbip_summary = {}
        else:
            self._rootbip_summary = None

    ###############################################################################################

    def __len__(self):
        return self.tree_count

    ###############################################################################################

    @property
    def bipartsummary(self):
        """Property method for lazy evaluation of freq, var, and sem for branches"""
        if not self._bipartsummary_processed:
            for branch in self._bipartsummary.values():
                branch.freq = branch.SUMW / self.tree_weight_sum
                if self.trackblen:
                    n = branch.bip_count
                    if n > 1:
                        branch.var = branch.T * n / ((n - 1) * branch.SUMW)
                        branch.sem = math.sqrt(branch.var)/math.sqrt(n)
                    else:
                        branch.var = "NA"
                        branch.sem = "NA"
            self._bipartsummary_processed = True

        return self._bipartsummary

    ###############################################################################################

    @property
    def cladesummary(self):
        """Property method for lazy evaluation of freq, var, and sem for node depths"""
        if not self._cladesummary_processed:
            for node in self._cladesummary.values():
                node.freq = node.SUMW / self.tree_weight_sum
                if self.trackdepth:
                    n = node.clade_count
                    if n > 1:
                        node.var = node.T * n / ((n - 1) * node.SUMW)
                        node.sem = math.sqrt(node.var)/math.sqrt(n)
                    else:
                        node.var = "NA"
                        node.sem = "NA"
            self._cladesummary_processed = True

        return self._cladesummary

    ###############################################################################################

    @property
    def sorted_biplist(self):
        """Return list of bipartitions.
        First external (leaf) bipartitions sorted by leafname.
        Then internal bipartitions sorted by freq"""

        if self._sorted_biplist == None:
            leafbips = []
            internalbips = []

            for bip, branch in self.bipartsummary.items():
                (bip1,bip2) = bip
                if len(bip1) == 1:
                    leafname = next(iter(bip1))
                    leafbips.append((leafname, bip))
                elif len(bip2) == 1:
                    leafname = next(iter(bip2))
                    leafbips.append((leafname, bip))
                else:
                    internalbips.append((branch.freq,bip))

            leafbips = sorted(leafbips, key=itemgetter(0))
            internalbips = sorted(internalbips, key=itemgetter(0), reverse=True)
            self._sorted_biplist = leafbips + internalbips

        return self._sorted_biplist

    ###############################################################################################

    @property
    def sorted_rootbips(self):
        """Return list of root-bipartitions (branches where root has been seen), sorted by
        occurrence (count on tree samples added to TreeSummary)"""

        if self._sorted_rootbips == None:
            self._sorted_rootbips = []
            maxcount = 0
            for bip,rootbipstruct in self._rootbip_summary.items():
                self._sorted_rootbips.append((rootbipstruct.count, bip, rootbipstruct))
            self._sorted_rootbips.sort(key=itemgetter(0), reverse=True)
        return self._sorted_rootbips

    ###############################################################################################

    def add_branchid(self):
        """Adds attribute .branchID to all bipartitions in .bipartsummary
        External bipartitions are labeled with the leafname.
        Internal bipartitions are labeled with consecutive numbers by decreasing frequency"""

        # Python note: Start enumeration at 1
        for freqrank, (sortkey,bipart) in enumerate(self.sorted_biplist, 1):
            if type(sortkey) == str:
                self.bipartsummary[bipart].branchID = sortkey
            else:
                self.bipartsummary[bipart].branchID = freqrank

    ###############################################################################################

    def add_tree(self, curtree, weight=1.0):
        """Add tree object to treesummary, update all relevant bipartition summaries"""

        # Main interface to TreeSummary.
        # Takes tree object, updates relevant measures
        # First time entered: build set of leaves for consistency checking.
        # Also compute transdict and translateblock for tree reporting (and storage?)
        if self.tree_count == 0:
            self.leaves = curtree.leaves
            self.transdict = curtree.transdict()
            self.translateblock = curtree.translateblock(self.transdict)
        elif curtree.leaves != self.leaves:
            msg = f"Leaves on tree number {self.tree_count} are different than previous trees"
            raise TreeError(msg)

        self.tree_count += 1
        self.tree_weight_sum += weight       # The weighted equivalent of tree_count

        if self.trackroot:
            self._add_root(curtree)

        cladedict = None
        if self.trackclades:
            cladedict = self._add_clade(curtree, weight)

        bipdict = None
        if self.trackbips:
            bipdict = self._add_bip(curtree, weight)

        return bipdict, cladedict

    ###############################################################################################

    def _add_root(self, curtree):
        """Helper method for add_tree: handles roots"""

        bipartition, leafset1, blen1, leafset2, blen2 = curtree.rootbip()
        if bipartition in self._rootbip_summary:
            self._rootbip_summary[bipartition].add(leafset1, blen1, leafset2, blen2)
        else:
            self._rootbip_summary[bipartition] = RootBipStruct(leafset1, blen1, leafset2, blen2)

    ###############################################################################################

    def _add_clade(self, curtree, weight):
        """Helper method to add_tree: handles clades"""

        self._cladesummary_processed = False

        cladedict = curtree.cladedict()
        for clade,nodestruct in cladedict.items():
            depth = nodestruct.depth

            # If clade has been seen before: update existing info
            if clade in self._cladesummary:
                TEMP = self._cladesummary[clade].SUMW + weight
                self._cladesummary[clade].SUMW = TEMP
                if self.trackdepth:
                    Q = depth - self._cladesummary[clade].depth
                    R = Q*weight/TEMP
                    self._cladesummary[clade].depth += R
                    self._cladesummary[clade].T += R * self._cladesummary[clade].SUMW * Q
                    self._cladesummary[clade].clade_count += 1

            # If bipartition has never been seen before: add to dict and add online attributes
            else:
                self._cladesummary[clade]=nodestruct
                self._cladesummary[clade].SUMW = weight
                if self.trackdepth:
                    self._cladesummary[clade].clade_count = 1
                    self._cladesummary[clade].depth = depth
                    self._cladesummary[clade].T = 0.0
                else:
                    self._cladesummary[clade].depth = 0.0

        return cladedict

    ###############################################################################################

    def _add_bip(self, curtree, weight):
        """Helper method to add_tree: handles bipartitions"""

        self._bipartsummary_processed = False
        self._sorted_biplist = None

        # I am interested in being able to compute weighted frequency of a bipartition as well as
        # the weighted mean and weighted variance of the branch length for that bipartition.
        # In order to do this I follow the robust (= no underflow/overflow problems), one-pass
        # approach described in D.H.D. West, "Updating Mean and Variance Estimates: An Improved
        # Method", Communications of the ACM, 22(9), 1979.
        # A number of variables are used, some of which are stored in the summary dictionary.
        # These variables have mostly been named according to the original paper.
        # Exceptions are "bip_count" which was "N", "weight" which was "W", "mean" which was "M",
        # and "brlen" which was "X".
        # Note: mean branch length is stored in two attributes: mean and length
        # This is due to other functions that expect the attribute .length to be present
        bipdict = curtree.bipdict()
        for bipart,branchstruct in bipdict.items():
            brlen = branchstruct.length

            # If bipartition has been seen before: update existing info
            if bipart in self._bipartsummary:
                TEMP = self._bipartsummary[bipart].SUMW + weight
                self._bipartsummary[bipart].SUMW = TEMP
                if self.trackblen:
                    Q = brlen - self._bipartsummary[bipart].length
                    R = Q*weight/TEMP
                    self._bipartsummary[bipart].length += R
                    self._bipartsummary[bipart].T += R * self._bipartsummary[bipart].SUMW * Q
                    self._bipartsummary[bipart].bip_count += 1

            # If bipartition has never been seen before: add to dict and add online attributes
            else:
                self._bipartsummary[bipart]=branchstruct
                self._bipartsummary[bipart].SUMW = weight
                if self.trackblen:
                    self._bipartsummary[bipart].bip_count = 1
                    self._bipartsummary[bipart].length = brlen
                    self._bipartsummary[bipart].T = 0.0
                else:
                    self._bipartsummary[bipart].length = 0.0

        return bipdict

    ###############################################################################################

    def update(self, other):
        """Merge this object with external treesummary"""

        # Sanity check: do two treesummaries refer to same set of leaves?
        if self.leaves != other.leaves:
            msg = "Not all trees have same set of leaves."
            raise TreeError(msg)

        # Update treecount and weight
        self.tree_count += other.tree_count
        self.tree_weight_sum += other.tree_weight_sum

        if self.trackbips:
            self._updatebip(other)

        if self.trackclades:
            self._updateclade(other)

        if self.trackroot:
            self._updateroot(other)


    ###############################################################################################

    def _updatebip(self, other):

        # Merge "self.bipartsummary" with "other.bipartsummary"
        other_bipsum = other.bipartsummary
        self_bipsum = self.bipartsummary

        for bipart in other_bipsum:
            # If bipart already in self.bipartsummary, update fields
            if bipart in self_bipsum:
                if self.trackblen:
                    sumw1 = self_bipsum[bipart].SUMW
                    sumw2 = other_bipsum[bipart].SUMW
                    mean1 = self_bipsum[bipart].length
                    mean2 = other_bipsum[bipart].length
                    t1 = self_bipsum[bipart].T
                    t2 = other_bipsum[bipart].T
                    self_bipsum[bipart].bip_count += other_bipsum[bipart].bip_count
                    self_bipsum[bipart].length = (mean1*sumw1 + mean2*sumw2)/(sumw1+sumw2)
                    self_bipsum[bipart].T = t1+t2+sumw1*sumw2*(mean2-mean1)*(mean2-mean1)/(sumw1+sumw2)
                self_bipsum[bipart].SUMW += other_bipsum[bipart].SUMW

            # If bipartition has never been seen before: transfer Branchstruct from other_bipsum:
            else:
                self_bipsum[bipart] = other_bipsum[bipart]

        self._bipartsummary_processed = False
        self._sorted_biplist = None

    ###############################################################################################

    def _updateclade(self, other):

        # Merge "treesummary.bipartsummary" with "self.bipartsummary"
        other_cladesum = other.cladesummary
        self_cladesum = self.cladesummary

        for clade in other_cladesum:
            # If bipart already in self.bipartsummary, update fields
            if clade in self_cladesum:
                if self.trackdepth:
                    sumw1 = self_cladesum[clade].SUMW
                    sumw2 = other_cladesum[clade].SUMW
                    mean1 = self_cladesum[clade].depth
                    mean2 = other_cladesum[clade].depth
                    t1 = self_cladesum[clade].T
                    t2 = other_cladesum[clade].T
                    self_cladesum[clade].clade_count += other_cladesum[clade].clade_count
                    self_cladesum[clade].depth = (mean1*sumw1 + mean2*sumw2)/(sumw1+sumw2)
                    self_cladesum[clade].T = t1+t2+sumw1*sumw2*(mean2-mean1)*(mean2-mean1)/(sumw1+sumw2)
                self_cladesum[clade].SUMW += other_cladesum[clade].SUMW

            # If bipartition has never been seen before: transfer Branchstruct from other_bipsum:
            else:
                self_cladesum[clade] = other_cladesum[clade]

        self._cladesummary_processed = False
        self._sorted_biplist = None


    ###############################################################################################

    def _updateroot(self, other):

        # Python note: am i missing something here???

        other_rootbipsum = other._rootbip_summary
        self_rootbipsum = self._rootbip_summary
        for rootbip in other_rootbipsum:
            if rootbip in self_rootbipsum:
                self_rootbipsum[rootbip].merge(other_rootbipsum[rootbip])
            else:
                self_rootbipsum[rootbip] = other_rootbipsum[rootbip]

    ###############################################################################################

    def log_bipart_credibility(self, biptopology):
        """Compute log bipartition credibility for topology (sum of log(freq) for all branches)"""

        bipartsummary = self.bipartsummary
        logsum = 0.0
        for bipartition in biptopology:
            logsum += math.log(bipartsummary[bipartition].freq)
        return logsum

    ###############################################################################################

    def log_clade_credibility(self, cladetopology):
        """Compute log clade credibility for topology (sum of log(freq) for all clades)"""

        cladesummary = self.cladesummary
        logsum = 0.0
        for clade in cladetopology:
            logsum += math.log(cladesummary[clade].freq)
        return logsum

    ###############################################################################################

    def contree(self, cutoff=0.5, allcompat=False, labeldigits=3):
        """Returns a consensus tree built from selected bipartitions."""

        if cutoff < 0.5:
            msg = "Consensus tree cutoff has to be at least 0.5"
            raise TreeError(msg)

        # Transfer biparts and branches with freq>cutoff to new bipdict, create tree
        conbipdict = {}
        i = 0
        for _, bip in self.sorted_biplist:
            i += 1
            branch = self.bipartsummary[bip]
            if branch.freq < cutoff:
                break
            branch.label = f"{branch.freq:.{labeldigits}f}"
            conbipdict[bip] = branch
        contree = Tree.from_biplist(conbipdict)

        # If allcompat has been requested: add remaining, compatible bipartitions to contree
        if allcompat:
            for j in range(i, len(self.sorted_biplist)):
                if contree.is_resolved():
                    break
                _,bip = self.sorted_biplist[j]
                branch = self.bipartsummary[bip]
                branch.label= f"{branch.freq:.{labeldigits}f}"
                is_present, is_compatible, insert_tuple = contree.check_bip_compatibility(bip)
                if is_compatible and (not is_present):
                    parentnode, childnodes = insert_tuple
                    contree.insert_node(parentnode, childnodes, branch)
                    contree._remotechildren_dict = None

        return contree

    ###############################################################################################

    def root_maxfreq(self, sum_tree):
        """Uses info about root bipartitions in TreeSummary to place root on summary tree.

        If tree has branch lengths:
        Divides length of root bipartition among two branches in accordance with average
        fraction of lengths seen for this rootbip across all trees."""

        # Starting with most frequent root location: find one that is compatible
        # Python note: should i just try number 1 on sorted list?
        if sum_tree.is_bifurcation(sum_tree.root):
            cur_rootbip, _, _, _, _ = sum_tree.rootbip()
        else:
            cur_rootbip = None
        for count, bip, summary_rootbipstruct in self.sorted_rootbips:
            if sum_tree.bipart_is_present(bip):
                # If tree already rooted correctly: do not reroot
                if (cur_rootbip is None) or (bip != cur_rootbip):
                    parent,child = sum_tree.find_bipart_nodes(bip)
                    sum_tree.deroot()  # Python note: necessary?
                                           # reroot seems to assume not rooted at birfurcation
                                           # rethink reroot function and others depending on it!
                    sum_tree.reroot(child, parent)
                sum_tree.rootcred = count / self.tree_count

                # If branch lengths or node depths have been tracked:
                # Divide branch lengths for two rootkids according to fractions
                # seen for this rootbip across trees in ._rootbip_summary
                if self.trackblen or self.trackdepth:
                    kid1,kid2 = sum_tree.children(sum_tree.root)
                    biplen = sum_tree.nodedist(kid1, kid2)
                    kid1_remkids = sum_tree.remotechildren_dict[kid1]
                    dist_to_kid1 = biplen * summary_rootbipstruct.avg_frac(kid1_remkids)
                    dist_to_kid2 = biplen - dist_to_kid1
                    sum_tree.child_dict[sum_tree.root][kid1].length = dist_to_kid1
                    sum_tree.child_dict[sum_tree.root][kid2].length = dist_to_kid2

                return sum_tree

        # If we did not return by now, then bipart not in contree
        raise TreeError(f"sum_tree tree not compatible with any observed root locations")

    ###############################################################################################

    def set_mean_node_depths(self, sum_tree):
        """Set branch lengths on summary tree based on mean node depth for clades corresponding
        to parent and child nodes (blen = depth_parent - depth_child).

        NOTE 1: only meaningful if input trees are based on a clock model.
        NOTE 2: only works if all clades in tree have been observed at least once. The option
                will therefore not work with all rootings, and may also fail for majority rule
                consensus trees
        NOTE 3: only uses node depths from monopyletic clades (so some values may be set
        based on very few trees)"""

        all_leaves = sum_tree.frozenset_leaves
        sorted_leafs = sum_tree.sorted_leaf_list
        leaf2index = sum_tree.leaf2index

        try:
            for parent in sum_tree.sorted_intnodes(deepfirst=True):
                p_remkids = sum_tree.remotechildren_dict[parent]
                p_clade = Clade(p_remkids, all_leaves, sorted_leafs, leaf2index)
                p_depth = self.cladesummary[p_clade].depth
                for child in sum_tree.children(parent):
                    c_remkids = sum_tree.remotechildren_dict[child]
                    c_clade = Clade(c_remkids, all_leaves, sorted_leafs, leaf2index)
                    c_depth = self.cladesummary[c_clade].depth
                    blen = p_depth - c_depth
                    sum_tree.setlength(parent, child, blen)
        except KeyError as e:
            raise TreeError("Problem while setting mean node depths: the following clade has not been "
                            + "observed among input trees: check rooting of tree."
                            + f"\n{e.args[0]}")

        return sum_tree

    ###############################################################################################

    def set_ca_node_depths(self, sum_tree, wt_count_burnin_filename_list):
        """Set branch lengths on summary tree based on mean node depth for clades corresponding
        to MRCA of clade's leaves. (same as "--height ca" in BEAST's treeannotator)
        This means that all input trees are used when computing
        mean for each node (not just the input trees where that exact monophyletic clade
        is present)"""

        # Initialize node dictionary: {nodeid:Nodestruct}. Keeps track of avg depths
        nodedict = {}
        for node in sum_tree.nodes:
            nodedict[node] = Nodestruct(depth = 0.0)

        # Find mean common ancestor depth for all internal nodes
        # (I assume input trees are from clock models, so leaf-depths are constant)
        wsum = 0.0
        for weight, count, burnin, filename in wt_count_burnin_filename_list:
            ntrees = count - burnin
            wsum += weight
            multiplier = weight / ntrees
            treefile = Treefile(filename)
            for i in range(burnin):
                treefile.readtree(returntree=False)
            for input_tree in treefile:
                for node in sum_tree.intnodes:
                    sumt_remkids = sum_tree.remotechildren_dict[node]
                    input_mrca = input_tree.find_mrca(sumt_remkids)
                    input_depth = input_tree.nodedepthdict[input_mrca]
                    nodedict[node].depth += input_depth * multiplier

        # normalise values for internal nodes by sum of weights
        for node in sum_tree.intnodes:
            nodedict[node].depth /= wsum

        # Set values for leaves
        # Use values on last tree left over from looping above (assume same on all input trees)
        for node in sum_tree.leaves:
            nodedict[node].depth = input_tree.nodedepthdict[node]

        # use average depths to set branch lengths
        for parent in sum_tree.sorted_intnodes(deepfirst=True):
            p_depth = nodedict[parent].depth
            for child in sum_tree.children(parent):
                c_depth = nodedict[child].depth
                blen = p_depth - c_depth
                sum_tree.setlength(parent, child, blen)

        return sum_tree

    ###############################################################################################

    def set_mean_biplen(self, sum_tree):
        """Sets branch-length, -var, and -sem for each branch in sum_tree,
        based on values in bipsummary.
        Should only be called when sum_tree constructed based on clades (MCC), 
        but brlens are to be set based on mean bipartition values"""

        for p in sum_tree.sorted_intnodes():
            if p != sum_tree.root:
                for c in sum_tree.children(p):
                    bipart1 = sum_tree.remotechildren_dict[c]
                    bip = Bipartition(bipart1, sum_tree.frozenset_leaves,
                                      sum_tree.sorted_leaf_list, sum_tree.leaf2index)
                    brstruct = self.bipartsummary[bip]
                    sum_tree.set_branch_attribute(p,c,"length", brstruct.length)
                    sum_tree.set_branch_attribute(p,c,"var", brstruct.var)
                    sum_tree.set_branch_attribute(p,c,"sem", brstruct.sem)

        # Handle root bipartition separately
        if not self.trackroot:
            raise TreeError("Not possible to access self._rootbip_summary: self.trackroot is False")
        kid1,kid2 = sum_tree.children(sum_tree.root)
        kid1_remkids = sum_tree.remotechildren_dict[kid1]
        rootbip = Bipartition(kid1_remkids, sum_tree.frozenset_leaves,
                       sum_tree.sorted_leaf_list, sum_tree.leaf2index)
        rootbrstruct = self.bipartsummary[rootbip]
        summary_rootbipstruct = self._rootbip_summary[rootbip]

        rootbiplen = rootbrstruct.length
        dist_to_kid1 = rootbiplen * summary_rootbipstruct.avg_frac(kid1_remkids)
        dist_to_kid2 = rootbiplen - dist_to_kid1
        sum_tree.child_dict[sum_tree.root][kid1].length = dist_to_kid1
        sum_tree.child_dict[sum_tree.root][kid2].length = dist_to_kid2

        return sum_tree

    ###############################################################################################

    def set_clade_credibility(self, tree, precision=6):
        """Set clade credibility on provided target tree based on freq of clade in TreeSummary.

        NOTE: only works if all clades in tree have been observed at least once. The option
                will therefore not work with all rootings"""

        all_leaves = tree.frozenset_leaves
        sorted_leafs = tree.sorted_leaf_list
        leaf2index = tree.leaf2index

        try:
            for child in (tree.intnodes - {tree.root}):
                remkids = tree.remotechildren_dict[child]
                child_clade = Clade(remkids, all_leaves, sorted_leafs, leaf2index)
                clade_cred = self.cladesummary[child_clade].freq
                parent = tree.parent(child)
                tree.setlabel(parent, child, f"{clade_cred:.{precision}g}")
        except KeyError as e:
            raise TreeError("Problem while setting clade credibililities: the following clade has not been "
                            + "observed among input trees: check rooting of tree."
                            + f"\n{e.args[0]}")

        return tree

    ###############################################################################################

    def compute_rootcred(self, tree):
        """Returns root credibility (frequency of tree's root among observed trees) based
        on current root of sum_tree and information in self._rootbip_summary"""

        # Python note: mostly relevant for MCC trees. Other tree types will typically
        # get the .rootcred attribute set when calling .root_max_freq()

        tree_rootbip, _, _, _, _ = tree.rootbip()
        summary_rootbipstruct = self._rootbip_summary[tree_rootbip]
        return summary_rootbipstruct.count / self.tree_count

###################################################################################################
###################################################################################################

class BigTreeSummary(TreeSummary):
    """Class summarizing bipartitions, branch lengths, and topologies from many trees"""

    # Does everything TreeSummary does and also keeps track of topologies
    # (topology list is potentially quite big, which is the reason for not including it in TS)

    def __init__(self, store_trees=False, trackbips=True, trackclades=False, trackroot=False,
                       trackblen=False, trackdepth=False):
        TreeSummary.__init__(self, trackbips, trackclades, trackroot, trackblen, trackdepth)
        self._biptoposummary = {}
        self._biptoposummary_processed = False
        self._cladetoposummary = {}
        self._cladetoposummary_processed = False
        self.store_trees = store_trees

    ###############################################################################################

    @property
    def biptoposummary(self):
        """Property method for lazy evaluation of topostruct.freq"""
        if not self._biptoposummary_processed:
            for topostruct in self._biptoposummary.values():
                topostruct.freq = topostruct.weight / self.tree_weight_sum
            self._biptoposummary_processed = True

        return self._biptoposummary

    ###############################################################################################

    @property
    def cladetoposummary(self):
        """Property method for lazy evaluation of topostruct.freq"""
        if not self._cladetoposummary_processed:
            for topostruct in self._cladetoposummary.values():
                topostruct.freq = topostruct.weight / self.tree_weight_sum
            self._cladetoposummary_processed = True

        return self._cladetoposummary

    ###############################################################################################

    def add_tree(self, curtree, weight=1.0):
        """Add tree to treesummary, update all summaries"""

        self._biptoposummary_processed = False
        self._cladetoposummary_processed = False

        # Superclass method takes care of updating n_trees and all bipart/clade-related info
        # Python note: bipdict or cladedict are None when bip or clade not tracked
        bipdict, cladedict = TreeSummary.add_tree(self, curtree, weight)

        if self.trackbips:
            self._addbiptopo(bipdict, curtree, weight)

        if self.trackclades:
            self._addcladetopo(cladedict, curtree, weight)

    ###############################################################################################

    def _addbiptopo(self, bipdict, curtree, weight):

        # If biptopology has never been seen before, then add it and initialize count
        # If topology HAS been seen before then update count
        topology = frozenset(bipdict.keys())
        if topology in self._biptoposummary:
            self._biptoposummary[topology].weight += weight
        else:
            self._biptoposummary[topology]=Topostruct()
            self._biptoposummary[topology].weight = weight
            if self.store_trees:
                curtree.clear_caches()
                self._biptoposummary[topology].tree = curtree

    ###############################################################################################

    def _addcladetopo(self, cladedict, curtree, weight):

        # If biptopology has never been seen before, then add it and initialize count
        # If topology HAS been seen before then update count
        topology = frozenset(cladedict.keys())
        if topology in self._biptoposummary:
            self._cladetoposummary[topology].weight += weight
        else:
            self._cladetoposummary[topology]=Topostruct()
            self._cladetoposummary[topology].weight = weight
            if self.store_trees:
                curtree.clear_caches()
                self._cladetoposummary[topology].tree = curtree

    ###############################################################################################

    def update(self, other):
        """Merge this object with other treesummary"""

        self._biptoposummary_processed = False
        self._cladetoposummary_processed = False

        # Superclass method takes care of updating:
        # tree_count, tree_weight_sum, and bipart/clade-summary
        TreeSummary.update(self, other)

        for biptopology in other._biptoposummary:
            # If topology already in self.toposummary, update count
            if biptopology in self._biptoposummary:
                self._biptoposummary[biptopology].weight += other._biptoposummary[biptopology].weight
            # If topology has never been seen before, simply transfer entry
            else:
                self._biptoposummary[biptopology]=other._biptoposummary[biptopology]

        for cladetopology in other._cladetoposummary:
            # If topology already in self.toposummary, update count
            if cladetopology in self._cladetoposummary:
                self._cladetoposummary[cladetopology].weight += other._cladetoposummary[cladetopology].weight
            # If topology has never been seen before, simply transfer entry
            else:
                self._cladetoposummary[cladetopology]=other._cladetoposummary[cladetopology]

    ###############################################################################################

    def max_bipart_cred_tree(self, labeldigits=3):
        """Find maximum bipartition credibility tree. Return tuple of (maxcredtree, maxlogcred)"""

        maxlogcred = -math.inf
        for biptopology in self.biptoposummary:
            logcred = self.log_bipart_credibility(biptopology)
            if logcred > maxlogcred:
                maxlogcred = logcred
                maxlogcredbiptopo = biptopology

        maxcredbipdict = {}
        for bipartition in maxlogcredbiptopo:
            branch = self.bipartsummary[bipartition]
            branch.label = f"{round(branch.freq, labeldigits)}"
            maxcredbipdict[bipartition] = branch

        # Build tree from bipartitions  in new bipdict
        maxcredtree = Tree.from_biplist(maxcredbipdict)

        return maxcredtree, maxlogcred

    ###############################################################################################

    def max_clade_cred_tree(self, label_precision=6):
        """Find maximum clade credibility tree. Return tuple of (maxcredtree, maxlogcred)"""

        maxlogcred = -math.inf
        for clade_topology in self.cladetoposummary:
            logcred = self.log_clade_credibility(clade_topology)
            if logcred > maxlogcred:
                maxlogcred = logcred
                maxlogcred_cladetopo = clade_topology

        maxcred_bipdict = {}
        for clade in maxlogcred_cladetopo:
            nodestruct = self.cladesummary[clade]
            nodestruct.label = f"{nodestruct.freq:.{label_precision}g}"
            maxcred_bipdict[clade] = nodestruct
        maxcredtree = Tree.from_cladedict(maxcred_bipdict)

        return maxcredtree, maxlogcred

###################################################################################################
###################################################################################################
###################################################################################################

class TreefileBase():
    """Abstract base-class for representing tree file objects."""

    # Classes for specific formats inherit from this class and add extra stuff as needed.
    # NOTE: i am opening files in "read text" with encoding UTF-8. Will this work across platforms?

    def __init__(self, filename, filecontent, interner):

        num_args = (filename is not None) + (filecontent is not None)
        if num_args != 1:
            raise TreeError("TreefileBase __init__ requires either filename or filecontent (not both)")
        elif filecontent:
            self.treefile = StringIO(filecontent)
        else:
            self.treefile = open(filename, mode="rt", encoding="UTF-8")

        self.interner = interner
        self.buffer = ""                # Used for keeping leftovers after reading whole line
        self.below_root = None

    ###############################################################################################

    def __enter__(self):
        """Implements context manager behaviour for TreefileBase types.
        Usage example:
            with pt.Newicktreefile(filename) as tf:
                mytree = tf.readtree()
            mytree.rootminvar()
        """
        return self

    ###############################################################################################

    def __exit__(self, type, value, traceback):
        """Implements context manager behaviour for TreefileBase types.
        Usage example:
            with pt.Newicktreefile(filename) as tf:
                mytree = tf.readtree()
            mytree.rootminvar()
        """
        # Python note: consider adding code to handle exceptions (but maybe ok to just pass on?)
        self.close()

    ###############################################################################################

    def get_treestring(self):
        """Return next tree-string"""

        # We are now at beginning of treestring, read until semi-colon encountered
        # Raise StopIteration when EOF has been reached
        stringlist = [self.buffer]

        if ";" not in self.buffer:           # Only read on if end of treestring not reached
            for line in self.treefile:
                stringlist.append(line)
                if ";" in line:
                    break

        treestring = "".join(stringlist)

        # If we got this far and still haven't found ";" then EOF must have been reached
        # Signal EOF to caller, which can then clean up and stop iteration
        if ";" not in treestring:
            return None

        stringparts = treestring.split(";")
        treestring = "".join([stringparts[0], ";"])
        self.buffer = "".join(stringparts[1:])

        # Finally: check if there is information below the root node,
        # i.e., between last right parenthesis and the semicolon.
        # If so then save as self.below_root
        # Python note: can possibly be done smarter. And what should happen with below root part?
        last_right_paren = treestring.rfind(')')
        if last_right_paren != -1:
            self.below_root = treestring[last_right_paren + 1:-1]
            if self.below_root:
                treestring = treestring[:last_right_paren + 1] + ";"
        return treestring

    ###############################################################################################

    def readtree(self, returntree=True):
        """Reads one treestring from file and returns as Tree object if requested.
        Returns None when exhausted file"""

        try:
            tree = self.__next__(returntree)
            return tree
        except StopIteration:
            self.treefile.close()
            return None

    ###############################################################################################

    def readtrees(self, discardprop=0.0):
        """Reads trees from file and returns as TreeSet object. Can discard fraction of trees"""

        # Avoid erroneous error message when running pylint ("self" is OK for iteration)
        # pylint: disable=not-an-iterable

        treeset = TreeSet()
        for tree in self:
            treeset.addtree(tree)
        if discardprop > 0:
            ndiscard = int(discardprop * len(treeset))
            treeset = treeset[ndiscard:]

        return treeset

    ###############################################################################################

    def close(self):
        """For explicit closing of Treefile before content exhausted"""
        self.treefile.close()

###################################################################################################
###################################################################################################


class Newicktreefile(TreefileBase):
    """Class representing Newick tree file. Iteration returns tree-objects"""

    def __init__(self, filename=None, filecontent=None, interner=None):
        TreefileBase.__init__(self, filename, filecontent, interner)
        # HACK!!! Minimal file format check:
        # Read first three lines in file, check whether any of them contains "#NEXUS".
        # If so then this is presumably NOT a Newick file (but a nexus file...) => exit.
        # If not, then hope that this IS a Newick file. Reset file pointer and proceed.
        filestart = self.treefile.readline()
        filestart += self.treefile.readline()
        filestart += self.treefile.readline()
        if filestart.find("#NEXUS") != -1:
            msg = "File does not appear to be in Newick format"
            raise TreeError(msg)
        else:
            self.treefile.seek(0)       # Reset pointer to start of file

    ###############################################################################################

    def __iter__(self):
        return self

    ###############################################################################################

    def __next__(self, returntree=True):
        treestring = self.get_treestring()
        if treestring is None:
            self.treefile.close()
            raise StopIteration
        else:
            treestring = remove_comments(treestring)
            if returntree:
                tree = Tree.from_string(treestring, self.interner)
                tree.below_root = self.below_root
                return tree

###################################################################################################
###################################################################################################
###################################################################################################


class Nexustreefile(TreefileBase):
    """Class representing Nexus tree file. Iteration returns tree object or None"""

    ###############################################################################################

    def __init__(self, filename=None, filecontent=None, interner=None):
        """Read past NEXUS file header, parse translate block if present"""

        TreefileBase.__init__(self, filename, filecontent, interner)

        ###########################################################################################

        def skip_comment(line):
            """Reads past a NEXUS comment"""

            if line.count("[") > line.count("]"):
                for extraline in self.treefile:
                    line += extraline
                    if line.count("[") == line.count("]"):
                        break

            # Now we should have an equal number of "[" and "]"
            # Remove comments
            return remove_comments(line)

        ###########################################################################################

        def read_until(pattern, skipcomment=False):
            """Read and return filecontent up to and including 'pattern'"""

            readsofar = ""

            # Read one line until text pattern encountered. Skip comments, chek for EOF
            for line in self.treefile:
                if "[" in line and skipcomment:
                    line = skip_comment(line)
                elif line == "":
                    msg = "Bug: EOF reached before read_until pattern was encountered"
                    raise TreeError(msg)

                readsofar += line
                if pattern.search(readsofar):
                    break

            return readsofar

        ###########################################################################################

        # EXECUTION of __init__ STARTS HERE
        self.transdict = None

        # Regular expressions that are used frequently during execution
        # DOTALL flag forces "." to also match newlines
        # "*?" means non-greedy matching - match as little text as possible
        self.begin_trees_pattern = re.compile(r"""
                                    begin\s+trees           # "begin trees"
                                    (\s+[\w\-\/\.]+\s*)?    # possible block name
                                    ;                       # semicolon after "begin trees"
                                    """, re.IGNORECASE | re.VERBOSE)

        self.tree_header_pattern = re.compile(r"""
                                    ^.*?u?tree              # Anything up to the first "(u)tree"
                                    \s+(\*\s)?\s*           # tree name may be preceeded by "* "
                                    [\w\-\/\.]+             # Tree name
                                    \s*=                    # Whitespace and "="
                                    """, re.IGNORECASE | re.DOTALL | re.VERBOSE)

        self.end_pattern = re.compile(r"\send(block)?;", re.IGNORECASE)

        # Read past "begin trees;" (take all allowed variants into account)
        filestart = read_until(self.begin_trees_pattern, skipcomment=True)

        # Minimal fileformat check: start of NEXUS file should contain "#NEXUS". If not then exit:
        if filestart.find("#NEXUS") == -1:      # The string "#NEXUS" was not found
            msg = "File does not appear to be in NEXUS format"
            raise TreeError(msg)

        # Read past first "tree <NAME> =" statement. Keep text that was read in buffer
        self.buffer = read_until(self.tree_header_pattern, skipcomment=True)

        # If buffer contains a "translate" block: parse it
        if re.search("translate", self.buffer, re.IGNORECASE):

            self.transdict = {}

            # Remove start of buffer
            pattern = re.compile(r"^.*translate\s*", re.IGNORECASE | re.DOTALL)
            self.buffer = pattern.sub("", self.buffer)

            # Remove end of buffer, only "translate" block core remains after this
            # NOTE: I originally had following complicated pattern
            # This was found to break on some trees.
            # Why did I use that? Are there some cases that I am no longer covering?
            # re.compile(";\s+u?tree\s+(\*\s)?\s*[\w\-\/\.]+\s*=.*", re.IGNORECASE | re.DOTALL)
            pattern = re.compile(r";\s+.*tree.*", re.IGNORECASE | re.DOTALL)
            transblock = pattern.sub("", self.buffer)

            # Split on commas, generating list of "code-whitespace-origname" pairs
            # then split each of these on whitespace, and build translation dictionary
            translist = transblock.split(",")
            for transpair in translist:
                words = transpair.split()
                code = words[0]
                realname = sys.intern(words[1])
                self.transdict[code] = realname

        # Keep everything after "tree <NAME> =" in self.buffer: may contain tree!
        # Non-greedy mathching *?: find first = and then every non-start parenthesis
        pattern = re.compile("^.*?=[^(]*", re.DOTALL)
        self.buffer = pattern.sub("", self.buffer)
        
        # Instantiate parser object once: this can be used repeatedly when parsing individual tree strings
        self.parser_obj = NewickStringParser(self.transdict) 
        
    ###############################################################################################

    def __iter__(self):
        return self

    ###############################################################################################

    def __next__(self, returntree=True):

        treestring = self.get_treestring()
        if treestring is None:
            self.treefile.close()
            raise StopIteration

        # remove comments in brackets if present
        # remove leading "tree NAME =" (compiled regexp "tree_header_pattern")
        # Implementation note: does not deal with figtree comments!
        treestring = remove_comments(treestring)
        treestring = self.tree_header_pattern.sub("", treestring)

        # If "end;" statement has been reached: terminate for loop, do NOT return tree object
        if self.end_pattern.search(treestring):
            self.treefile.close()
            raise StopIteration

        # Return tree object if requested
        if returntree:
            tree = Tree._from_string_private(self.parser_obj, treestring, self.interner)
            tree.below_root = self.below_root
            return tree

###################################################################################################
###################################################################################################
###################################################################################################

class Treefile:
    """Factory for making Newick or Nexus treefile objects. Autodetects fileformat"""

    def __new__(klass, filename):

        def read_until_non_comment(filename):
            with open(filename, 'r') as file:
                content = []
                comment_level = 0  # Counter to track the nesting level of comments
                for line in file:
                    stripped_line = ""
                    i = 0
                    while i < len(line):
                        char = line[i]
                        if char == '[':  # Start of a comment or deeper nesting
                            comment_level += 1
                        elif char == ']':  # End of a comment or moving up a nesting level
                            comment_level -= 1
                            if comment_level < 0:  # Malformed comment structure
                                raise ValueError("Mismatched comment brackets in the file.")
                            i += 1  # Skip the closing bracket
                            continue
                        elif comment_level == 0:  # Not inside a comment
                            stripped_line += char
                        i += 1
                    content.append(line)
                    if stripped_line.strip():  # If there's any non-commented text
                        break
                return ''.join(content)

        headertext = read_until_non_comment(filename)
        if "#nexus" in headertext.lower():
            return Nexustreefile(filename)
        else:
            return Newicktreefile(filename)

###################################################################################################
###################################################################################################

class SymmetricMatrix:
    """Base class for symmetric matrices (especially distance matrices for trees or taxa).
    Only needs to set upper half, but can be accessed using any order of indices"""

    def __init__(self):
        self.dmat = None
        self.namelist = None
        self.n = None
        self.name2index = None
        self.index2name = None


###################################################################################################
###################################################################################################

class Distmatrix(object):
    """Class representing distance matrix for set of taxa. Knows how to compute trees"""

    def __init__(self):
        self.dmat = None
        self.namelist = None
        self.n = None
        self.name2index = None
        self.index2name = None

    #######################################################################################

    @classmethod
    def from_distdict(cls, distdict):
        """Construct Distmatrix object from nested dictionary of dists: distdict[name1][name2] = dist"""

        # Note: Should add more careful parsing and error checking at some point: check all pairs are accounted for!
        self = cls()
        self.namelist = sorted(list(distdict.keys()))
        self.n = len(self.namelist)
        self.dmat = np.zeros((self.n, self.n))
        self.name2index = dict(zip(self.namelist, range(self.n)))
        self.index2name = dict(zip(range(self.n), self.namelist))

        for name1, name2 in itertools.combinations(self.namelist,2):
            dist = distdict[name1][name2]
            self.setdist(name1, name2, dist)

        return self

    #######################################################################################

    @classmethod
    def from_numpy_array(cls, nparray, namelist):
        """
        Construct Distmatrix object from numpy array and corresponding list of names
        Names in namelist must be in same order as indices in numpy 2D array
        """
        self = cls()
        self.namelist = namelist
        self.n = len(namelist)
        self.dmat = nparray
        self.name2index = dict(zip(self.namelist, range(self.n)))
        self.index2name = dict(zip(range(self.n), self.namelist))

        return self

    #######################################################################################

    @classmethod
    def from_distfile(cls, distfilename):
        """
        Construct Distmatrix object from file containing rows of: name1 name2 distance
        """
        self = cls()
        name1list = []
        name2list = []
        distlist = []
        with open(distfilename, "r") as distfile:
            for line in distfile:
                words = line.split()
                name1list.append(words[0])
                name2list.append(words[1])
                distlist.append(float(words[2]))
        uniqnames = set(name1list) | set(name2list)
        self.namelist = sorted(uniqnames)
        self.n = len(self.namelist)
        self.name2index = dict(zip(self.namelist, range(self.n)))
        self.index2name = dict(zip(range(self.n), self.namelist))

        self.dmat = np.zeros((self.n, self.n))
        for name1,name2,dist in zip(name1list, name2list, distlist):
            self.setdist(name1, name2, dist)

        return self

    #######################################################################################

    def __str__(self):
        """Returns distance matrix as string"""

        # Format of output like this:
        ##        S5    s1  s2  s3  s4
        ##        0.0   0.625   0.625   0.5 0.5
        ##        0.625 0.0 0.25    0.75    0.75
        ##        0.625 0.25    0.0 0.75    0.75
        ##        0.5   0.75    0.75    0.0 0.25
        ##        0.5   0.75    0.75    0.25    0.0
        namelist = sorted(list(self.namelist))
        tmplist = []

        # Header line: all names in order, tab separated
        tmplist.append("\t")
        for name in namelist:
            tmplist.append(str(name))
            tmplist.append("\t")
        tmplist.pop()
        tmplist.append("\n")

        # Body of matrix. Same order as namelist
        for name1 in namelist:
            tmplist.append(name1)
            tmplist.append("\t")
            for name2 in namelist:
                tmplist.append(str(self.getdist(name1,name2)))
                tmplist.append("\t")
            tmplist.pop()
            tmplist.append("\n")

        return "".join(tmplist)

    #######################################################################################

    def clean_names(self, illegal=",:;()[]", rep="_"):
        """Rename items to avoid characters that are problematic in Newick tree strings:
        Replaces all occurrences of chars in 'illegal' by 'rep'"""

        if self.namelist is None:
            raise TreeError("There are no items in Distmatrix object. Can not run clean_names()")
        illegal_esc_list = [re.escape(char) for char in illegal]
        illegal_esc_list.append("_") # To avoid two underscores in a row
        illegal_esc_string = "".join(illegal_esc_list)
        regex = f"[{illegal_esc_string}]+"
        for old in self.namelist:
            new = re.sub(regex,"_",old)
            old_new_tuples.append((old, new))
        for old,new in old_new_tuples:
            self.rename(old, new)

    #######################################################################################

    def rename(self, oldname, newname):
        """Changes name of one item from oldname to newname"""

        self.namelist.remove(oldname)
        self.namelist.append(newname)
        i = self.name2index[oldname]
        del self.name2index[oldname]
        self.name2index[newname] = i
        self.index2name[i] = newname

    #######################################################################################

    def getdist(self, name1, name2):
        """Returns distance between named entries"""

        i1 = self.name2index[name1]
        i2 = self.name2index[name2]
        dist = self.dmat[i1, i2]
        return dist

    #######################################################################################

    def setdist(self, name1, name2, dist):
        """Sets distance between named entries"""

        i1 = self.name2index[name1]
        i2 = self.name2index[name2]
        self.dmat[i1, i2] = self.dmat[i2, i1] = dist

    #######################################################################################

    def avdist(self):
        """Returns average dist in matrix (not including diagonal)"""
        ndist = self.n * (self.n - 1)           # diagonal entries are zero
        avdist = np.sum(self.dmat) / ndist
        return avdist

    ###############################################################################################

    def nj(self):
        """Computes neighbor joining tree, returns Tree object"""

        # Construct star-tree. This will be resolved node by node during algorithm
        njtree = Tree.from_leaves(self.namelist)
        rootnode = njtree.root

        # Local copies of object attributes that can be changed during algorithm
        # Note: unresolved_nodes maps indices from dmat to actual names
        # dmat and unresolved_nodes are updated during algorithm to always be in sync
        dmat = self.dmat.copy()
        unresolved_nodes = self.namelist.copy()

        # Main loop: continue merging nearest neighbors until only two nodes left
        while len(unresolved_nodes) > 2:
            n = len(unresolved_nodes)

            # Compute njdist = (n-2) * d(n1, n2) - udist(n1) - udist(n2)
            udist = dmat.sum(axis=0)          # udist = summed dist to all other nodes.
            udist_col = udist.reshape(n, 1)   # column vector version of udist
            njdist = (n - 2) * dmat
            njdist -= udist                   # subtract udist vector from all rows, in-place
            njdist -= udist_col               # subtract udist vector from all cols, in-place

            # Find closest neighbors according to njdist
            np.fill_diagonal(njdist, np.inf)  # set diagonal to inf (so it wont be min)
            flat_ix = np.argmin(njdist)
            i1, i2 = np.unravel_index(flat_ix, njdist.shape)
            if i1 > i2:                       # Ensure i1 < i2 (used below)
                i1, i2 = i2, i1
            nb1 = unresolved_nodes[i1]
            nb2 = unresolved_nodes[i2]

            # Connect two nearest nodes on tree (insert new node below them)
            dist_12 = dmat[i1,i2]
            udist_1 = udist[i1]
            udist_2 = udist[i2]
            branchstruct = Branchstruct()
            newnode = njtree.insert_node(rootnode, [nb1, nb2], branchstruct)
            dist1 = 0.5 * dist_12 + 0.5 * (udist_1 - udist_2) / (n - 2)
            dist2 = 0.5 * dist_12 + 0.5 * (udist_2 - udist_1) / (n - 2)
            njtree.setlength(newnode, nb1, dist1)
            njtree.setlength(newnode, nb2, dist2)

            # Update distance matrix.
            # Remove 2 merged entries (rows and cols), add 1 new row and col for newnode
            # Removal is done by deleting row and column i2, and overwriting i1 by new node
            dist_new = 0.5 * (dmat[i1] + dmat[i2] - dist_12) # distvector from new
            dmat[i1] = dmat[:,i1] = dist_new
            dmat = np.delete(dmat, i2, axis=0)
            dmat = np.delete(dmat, i2, axis=1)

            # Update list of unresolved nodes
            unresolved_nodes[i1] = newnode
            del unresolved_nodes[i2]         # Note: all indices >=i2 are shifted same as array

        # After loop. Set length of branch conecting final two nodes
        nb1, nb2 = unresolved_nodes[0], unresolved_nodes[1]
        dist = dmat[0, 1]
        njtree.deroot()
        njtree.setlength(nb1, nb2, dist)

        return njtree

    ###############################################################################################

    def upgma(self):
        """Computes UPGMA tree, returns Tree object"""

        # Construct star-tree. This will be resolved node by node during algorithm
        upgmatree = Tree.from_leaves(self.namelist)
        rootnode = upgmatree.root

        # Local copies of Distmatrix object attributes that can be changed during algorithm
        dmat = self.dmat.copy()
        remaining_nodes = self.namelist.copy()
        name2ix = self.name2index.copy()
        ix2name = self.index2name.copy()
        n = len(remaining_nodes)

        # Dicts keeping track of node depths and cluster sizes
        clus_size = dict.fromkeys(range(n), 1)      # Number of leaves in cluster (initially 1)
        depth = dict.fromkeys(range(n), 0.0)        # Depth of node (leaves = 0)

        # List keeping track of minimum value (and its index) in each row
        # Should lead to O(n^2) instead of O(n^3) time complexity (see Felsenstein)
        np.fill_diagonal(dmat, np.inf)              # set diagonal to inf (so it wont be min)
        min_colix = np.argmin(dmat, axis=1)         # col-index of smallest value in each row
        min_rowval = dmat[np.arange(n), min_colix]  # smallest value in each row

        # Main loop: continue merging nearest nodes until only two nodes left
        while len(remaining_nodes) > 2:

            # Find closest neighbors
            i1 = np.argmin(min_rowval)          # row index for overall smallest value
            i2 = min_colix[i1]                  # corresponding column index
            n1 = ix2name[i1]
            n2 = ix2name[i2]

            # Connect two nearest nodes on tree (insert new node below them)
            branchstruct = Branchstruct()
            newnode = upgmatree.insert_node(rootnode, [n1, n2], branchstruct)
            depth_12 = dmat[i1,i2]/2
            dist_new1 = depth_12 - depth[i1]
            dist_new2 = depth_12 - depth[i2]
            upgmatree.setlength(newnode, n1, dist_new1)
            upgmatree.setlength(newnode, n2, dist_new2)

            # Update distance matrix
            # Remove two merged entries (row and col), replace by row and col for newnode
            # Removal is here done by setting values to inf (i2),
            # or by overwriting previous values with new node (i1)
            dist_new = (clus_size[i1] * dmat[i1] + clus_size[i2] * dmat[i2]) / (clus_size[i1] + clus_size[i2])
            dmat[i1] = dmat[:,i1] = dist_new
            dmat[i2] = dmat[:,i2] = np.inf

            # Update lists keeping track of smallest value:
            # For each row in dmat:
            #       if smallest value was previously in one of removed cols: find new min
            #       else if new value (in dist_new) smaller than previous: replace
            #       set i2 rowinfo to inf so it will not be minimum (= delete info)
            # This complicated approach is O(n) where checking entire dmat would be O(n^2), so worth it
            merged_indexes = {i1,i2}
            for i, (prev_mincol, prev_val, new_val) in enumerate( zip( min_colix, min_rowval, dist_new ) ):
                if  prev_mincol in merged_indexes:          # Previous minimum has been changed by merge:
                    new_min_colix = np.argmin(dmat[i])      # find new minimum on this row of dmat
                    min_colix[i] = new_min_colix
                    min_rowval[i] = dmat[i,new_min_colix]
                else:
                    if prev_val > new_val:
                        min_colix[i] = i1
                        min_rowval[i] = new_val

            # Update lists and dicts keeping track of current nodes and their names
            remaining_nodes.append(newnode)
            remaining_nodes.remove(n1)
            remaining_nodes.remove(n2)
            del name2ix[n1]
            del name2ix[n2]
            del ix2name[i2]
            ix2name[i1] = newnode
            name2ix[newnode] = i1
            clus_size[i1] = clus_size[i1] + clus_size[i2]
            del clus_size[i2]
            depth[i1] = depth_12
            del depth[i2]

        # After loop. Set length of branch conecting final two nodes
        n1, n2 = remaining_nodes[0], remaining_nodes[1]
        i1 = name2ix[n1]
        i2 = name2ix[n2]
        depth_12 = dmat[i1,i2]/2
        dist_new1 = depth_12 - depth[i1]
        dist_new2 = depth_12 - depth[i2]
        upgmatree.setlength(rootnode, n1, dist_new1)
        upgmatree.setlength(rootnode, n2, dist_new2)

        return upgmatree


###################################################################################################
###################################################################################################

# Placeholder: Insert test code here and run module in standalone mode
def main():
    tf = Nexustreefile("../sumt/tests/big_mrbayes_file.t")
    for tree in tf:
        pass

###################################################################################################


if __name__ == "__main__":
#    main()
    import cProfile
    cProfile.run('main()', 'tmp/profile.pstats')<|MERGE_RESOLUTION|>--- conflicted
+++ resolved
@@ -487,15 +487,9 @@
 
         treestring = "".join(treestring.split()) # Hack to remove whitespace from treestring
         dispatch = self.dispatch
-<<<<<<< HEAD
-        delimset = set(",;:(){}")
-        state = "TREE_START"
-        tree_parts_list = re.split(r'(\[&|[(),;:=\]{}])', treestring)
-=======
         delimset = {",", ";", ":", "(", ")", "{", "}", "[&"}
         state = "TREE_START"
         tree_parts_list = re.split(r'([(),;:=\]{}])', self.treestring)
->>>>>>> 131d61e4
         tree_parts_list = list(filter(None, tree_parts_list))  # Remove empty strings from split()
         for token_value in tree_parts_list:
             if token_value in delimset or token_value == "[&":
