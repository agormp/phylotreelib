# phylotreelib

![](https://img.shields.io/badge/version-1.13.6-blue)
[![PyPI downloads](https://static.pepy.tech/personalized-badge/phylotreelib?period=total&units=none&left_color=black&right_color=blue&left_text=downloads&service=github)](https://pepy.tech/project/phylotreelib)


Using classes and methods in phylotreelib.py it is possible to read and write treefiles and to analyze and manipulate the trees in various ways.

![](https://github.com/agormp/phylotreelib/raw/main/treefig.png?raw=true)

## Availability

The phylotreelib.py module is available on GitHub: https://github.com/agormp/phylotreelib and on PyPI: https://pypi.org/project/phylotreelib/

## Installation

```
python3 -m pip install phylotreelib
```

Upgrading to latest version:

```
python3 -m pip install --upgrade phylotreelib
```

## Highlights

* Methods for reading and writing Nexus and Newick format tree files
* Trees can be interrogated to find e.g. the parents or children of specific nodes, to find the most recent common ancestor (MRCA) of a set of leaves, to find the N leaves that are closest to a specified leaf, to find the longest path on the tree, etc.
* Possible to iterate over all subtrees in Tree object
* Trees can be rooted using either midpoint, outgroup, or minimum-variance rooting
* Trees can be pruned to a smaller, specified number of representative leaves
* Nodes can be inserted or deleted while keeping the rest of the tree structure sane, leaves can be renamed, branch lengths can be set
* Trees can be grafted to each other, or a subtree can be moved using subtree pruning and regrafting (SPR)
* Method for computing the distance between two trees (Robinson-Foulds, and derived normalised measures; returns information about number of unique and shared bipartitions)
* The Distmatrix class contains methods for building trees from distance matrices
* Methods for computing consensus trees from sets of input trees, which also yield information on the frequencies of clades and topologies, and on the distribution of branch lengths for bipartitions
* Library has been optimized for high speed and low memory consumption
* NOTE: labels are interpreted as belonging to branches (bipartitions), not to internal nodes, and this association is maintained after re-rooting etc.

## Quick start usage examples

### Read tree from file, perform minimum-variance rooting, find root-to-tip distances
<<<<<<< HEAD
The code below will import phylotreelib, open a NEXUS tree file, read one Tree object from the file, perform minimum-variance rooting, find the node ID for the new rootnode, and finally print out the name and root-to-tip distance (measured along the branches) for all leaves in the tree. (Note that pt.Nexustreefile has been implemented as a context manager, and can be used with the `with` statement):
=======
The code below will import phylotreelib, open a NEXUS tree file, read one Tree object from the file, perform minimum-variance rooting, find the node ID for the new rootnode, and finally print out the name and root-to-tip distance (measured along the branches) for all leaves in the tree (note that pt.Nexustreefile has been implemented as a context manager, and can be used with the `with` statement):
>>>>>>> d16376ca

```python
import phylotreelib as pt
with pt.Nexustreefile("mytreefile.nexus") as treefile:
    mytree = treefile.readtree()
mytree.rootminvar()
rootnode = mytree.root
for tip in mytree.leaves:
    dist = mytree.nodedist(rootnode, tip)
    print(f"{tip:<10s} \t {dist:.2f}")
```

Output:

```
nitrificans 1879.84
Is79A3      1878.95
GWW4        1877.47
.
.
.
A2          1879.84
communis    1878.95
```

-----

### Construct tree from Newick string, print tabular representation
The code below constructs a Tree object from a Newick formatted string and then prints the string representation of the tree (using the Tree object's \_\_str\_\_() method).

```python
import phylotreelib as pt
mytree = pt.Tree.from_string("(Gorilla:3, (Human:2, (Chimpanzee:1, Bonobo:1):1):1);")
print(mytree)
```

Output:

```
|----------------------------------------------|
|  Node  |    Child     |  Distance  |  Label  |
|----------------------------------------------|
|     0  |           1  |         1  |         |
|     0  |     Gorilla  |         3  |         |
|     1  |           2  |         1  |         |
|     1  |       Human  |         2  |         |
|     2  |      Bonobo  |         1  |         |
|     2  |  Chimpanzee  |         1  |         |
|----------------------------------------------|

4 Leafs:
----------
Bonobo
Chimpanzee
Gorilla
Human
```

-----

### Read multiple trees from Nexus file, construct consensus tree, write in Newick format
The code below constructs a Treesummary object, opens a Nexus-formatted file with multiple trees, and then extracts all Tree objects from the file by iterating over the file while adding the trees to the Treesummary object. After this a majority rule consensus tree is computed from the Treesummary object, the tree is midpoint rooted, and the resulting tree is finally written in Newick format to the output file "contree.newick"

```python
import phylotreelib as pt
treesummary = pt.TreeSummary()
with pt.Nexustreefile("BEAST_samples.trees") as beastfile:
    for tree in beastfile:
        treesummary.add_tree(tree)
consensus_tree = treesummary.contree()
consensus_tree.rootmid()
with open("contree.newick", "w") as outfile:
    outfile.write(consensus_tree.newick())
```

-----

### Prune tree to representative subset of n leaves
The code below opens a Nexus format file, reads one Tree object from the file, prunes the tree such that 50 leaves remain, and writes the resulting tree, in nexus format, to a new file. The leaves are chosen such that they are maximally representative in the sense that they spread out the maximum possible percentage of the original tree length (i.e., there is no other subset of 50 leaves that would result in a tree with a larger sum of branch lenths). This can be used e.g. for reducing the size of a tree prior to computationally costly downstream analyses, or to simplify visualization (especially useful if there are many closely related leaves).

```python
import phylotreelib as pt
with pt.Nexustreefile("SARSCoV2_all.tree") as treefile:
    bigtree = treefile.readtree()
smalltree = bigtree.prune_maxlen(nkeep=50)
with open("SARSCoV2_50.tree", "w") as outfile:
    outfile.write(smalltree.nexus())
```

-----

### Read tree from file, find close neighbours of specified leaf
The code below opens a Newick file, reads one Tree object from the file, and then finds the 5 leaves that are closest (measured along the branches) to the leaf labeled "nitrificans".

```python
import phylotreelib as pt
with pt.Newicktreefile("Comammox.newick") as treefile:
    tree = treefile.readtree()
print(tree.nearest_n_leaves("nitrificans", 5))
```

Output:

```python
{'A2', 'AAUMBR1', 'CG24B', 'inopinata', 'nitrosa'}
```

-----

### Read DNA alignment, construct Neighbor Joining tree
The code below opens a fasta file containing a set of aligned DNA sequences and reads the aligned sequences (using classes and methods from the [sequencelib](https://github.com/agormp/sequencelib) library), constructs a nested dictionary containing all pairwise sequence distances, constructs a Distmatrix object from this dictionary, and computes a neighbor joining tree from the distance matrix.

```python
import phylotreelib as pt
import sequencelib as seqlib
seqfile = seqlib.Seqfile("myalignment.fasta")
seqs = seqfile.read_alignment()
distdict = seqs.distdict()
dmat = pt.Distmatrix.from_distdict(distdict)
mytree = dmat.nj()
```

## Using phylotreelib

Typically, phylotreelib will be used for analysing (or manipulating) one or more trees that have been read from a textfile in Newick or Nexus format. Reading a tree from file will return a Tree object, which has methods for interrogating or altering itself (e.g. `mytree.rootmid()` will midpoint root the Tree object `mytree`).

### Opening a treefile

To open a Newick format file:

```
treefile = phylotreelib.Newicktreefile(filename)
```

To open a Nexus format file:

```
treefile = phylotreelib.Nexustreefile(filename)
```

These commands will return a file object with methods for reading the contents of the file.

#### Treefile classes are context managers

The classes phylotreelib.Newicktreefile and phylotreelib.Nexustreefile have been implemented as context managers, so it is possible to use them with the `with` statement:

```
with phylotreelib.Nexustreefile(filename) as treefile:
    <read trees and do other stuff with treefile>
```

### Reading one or more trees from a treefile

To read one tree from an opened treefile:

```
tree = treefile.readtree()
```

This returns a Tree object, which has methods for analysing and manipulating the tree (itself). By calling readtree() repeatedly, you can read additional trees from the file. The `readtree()` method returns `None` when all trees have been read.

The `readtrees()` (plural) method returns all the trees in the file in the form of a Treeset object. Treeset objects contains a list of Tree objects and has methods for rooting and outputting all trees in the collection. Iterating over a Treeset object returns Tree objects.

```
treeset = treefile.readtrees()
```

It is also possible to retrieve all the trees from an open treefile one at a time by iterating directly over the file (useful for minimizing memory consumptiom when handling files with many trees):

```
for tree in treefile:
    <do something with tree>
```

#### Reading trees using the with statement

As mentioned, phylotreelib.Newicktreefile and phylotreelib.Nexustreefile have been implemented as context managers, and it is therefore possible (and probably safer) to read trees using the `with` statement:

```
with phylotreelib.Nexustreefile(filename) as treefile:
    tree = treefile.readtree()
```

### Constructing Tree objects directly

Instead of reading a tree from a file, you can also construct Tree objects using one of the several alternative constructors in the Tree class.

#### Constructing Tree object from string

Tree objects can be constructed directly from a string (where the string is a Newick formatted tree):

```
tree = phylotreelib.Tree.from_string(mystring)
```

#### Constructing Tree object with star-tree topology from list of leaf names

Tree objects (with a star topology) can be constructed from a list of leaf names:

```
tree = phylotreelib.Tree.from_leaves(leaflist)
```

#### Constructing Tree object from lists of parent and child nodes corresponding to branches in tree

The constructor Tree.from_branchinfo() constructs a tree from information about all individual branches in the tree. Specifically the input is a list of parent node IDs and a list of child node IDs (of the same length), such that each pairing of parentnode and  childnode corresponds to a branch in the tree. It is possible to add extra lists containing the corresponding branch lengths and branc labels. Using this constructor allows the specific naming of internal nodes (which are otherwise set automatically based on e.g. the order in which a newick string is parsed). **NOTE:** internal node IDs have to be integers, while leaf IDs have to be strings.

```
parentlist = [100, 100, 101, 101, 102, 102]
childlist = [101, 102, "A", "B", "C", "D"]
blenlist = [1,1,2,3,2,3]
tree = phylotreelib.Tree.from_branchinfo(parentlist,childlist,blenlist)
```

would result in this tree:

```
print(tree)
|-----------------------------------------|
|  Node  |  Child  |  Distance  |  Label  |
|-----------------------------------------|
|   100  |    101  |         1  |         |
|   100  |    102  |         1  |         |
|   101  |      A  |         2  |         |
|   101  |      B  |         3  |         |
|   102  |      C  |         2  |         |
|   102  |      D  |         3  |         |
|-----------------------------------------|

4 Leafs:
-----
A
B
C
D
```

#### Constructing Tree object with random topology and branch lengths

It is possible to construct Tree objects with random tree topology using the randtree constructor:

```
tree = phylotreelib.Tree.randtree(ntips=35, randomlen=True, name_prefix="s"):
```

Either a list of names (`leaflist`) or the number of tips (`ntips`) can be specified as a way of setting the size of the tree. If the function argument `randomlen` is True then branches will get random lengths drawn from a lognormal distribution.

### Structure of Tree objects

Tree objects consist of external nodes (leaves), which are identified by strings
(e.g. "Chimpanzee"), and internal nodes, which are identified by integers
(e.g., 5). Branches between nodes may have a label (string) and/or a branch
length (float) associated with them.

A textual representation of a Tree object can be obtained using: "print(mytree)" (where mytree is the name of the Tree object). The resulting output is a child-list representation of the tree followed by an alphabetical list of leafs, along these lines:

```
>>> print(mytree)
|-------------------------------------------------|
|  Node  |     Child     |   Distance   |  Label  |
|-------------------------------------------------|
|     0  |      lmo0024  |   0.0246752  |         |
|     0  |            1  |    0.972917  |   1.00  |
|     0  |      lin0023  |   0.0627209  |         |
|     1  |     SMU_1957  |     1.02145  |         |
|     1  |            2  |    0.219277  |   0.83  |
|     2  |           17  |    0.234726  |   0.98  |
|     2  |            3  |    0.089033  |   0.81  |
|    17  |      CPE0323  |    0.595102  |         |
|    17  |      CPE2630  |    0.889163  |         |
|     3  |            4  |    0.246187  |   0.86  |
|     3  |           14  |    0.284347  |   1.00  |
|     4  |            5  |    0.124892  |   0.99  |
|     4  |            7  |    0.285426  |   0.85  |
|    14  |           16  |    0.862141  |   1.00  |
|    14  |           15  |    0.458832  |   1.00  |
|     5  |  Bsu_COG3716  |    0.574712  |         |
|     5  |            6  |    0.276761  |   1.00  |
|     7  |            8  |   0.0462592  |   0.55  |
|     7  |     SMU_1879  |     0.22478  |         |
|     7  |         Lme1  |     0.29347  |         |
|    16  |          Sag  |    0.300177  |         |
|    16  |      CPE1463  |    0.178835  |         |
|    15  |      lmo2000  |     0.10323  |         |
|    15  |      lin2108  |   0.0582161  |         |
|     6  |      lmo0781  |   0.0465803  |         |
|     6  |      lin0774  |   0.0163573  |         |
|     8  |            9  |   0.0570041  |   0.82  |
|     8  |         Lls_  |    0.318751  |         |
|     9  |           10  |   0.0290423  |   0.70  |
|     9  |       LJ0505  |    0.256245  |         |
|    10  |         Lme2  |     1.73392  |         |
|    10  |           11  |   0.0534659  |   0.54  |
|    10  |          Lpl  |    0.183936  |         |
|    10  |           13  |    0.107465  |   0.99  |
|    11  |       EF0022  |   0.0951663  |         |
|    11  |           12  |    0.122973  |   0.92  |
|    13  |      CPE0823  |    0.176274  |         |
|    13  |          CAC  |    0.113429  |         |
|    12  |      lin0145  |  0.00949095  |         |
|    12  |      lmo0098  |   0.0119641  |         |
|-------------------------------------------------|

23 Leafs:
-----------
Bsu_COG3716
CAC
CPE0323
CPE0823
CPE1463
CPE2630
EF0022
LJ0505
Lls_
Lme1
Lme2
Lpl
SMU_1879
SMU_1957
Sag
lin0023
lin0145
lin0774
lin2108
lmo0024
lmo0098
lmo0781
lmo2000
```

### Attributes on Tree objects

Tree objects have a number of attributes that contain information regarding the tree.

One example of using a tree attribute is (assuming we have a Tree object named "tree"):

```
taxa = tree.leaves
```

List of useful Tree object attributes:

*   `.leaves`   : Set of leaf names
*   `.intnodes` : Set of internal node IDs
*   `.nodes`    : Set of all nodes (= leaves + internal nodes)
*   `.root`     : ID for root node (usually 0, but may change if re-rooted)


### Methods for analyzing and altering Tree objects.

Tree objects also have a number of methods that can be used to analyze and alter them.

One example of using a Tree object method is:

```
childnodes = tree.children(7)
```

which returns a set containing the node-IDs for the immediate descendants of node 7 (the nodes directly connected to node 7).

A full list of classes and methods in phylotreelib is at the end of this README

### Exceptions.

phylotreelib has its own error class ("TreeError"), which can be used for raising and catching
tree-related errors in your own program and dealing with errors intelligently:

Example usage:

```
try:
    tree.rootout(outgroup)
except phylotreelib.TreeError as err:
    print("This error occurred: {}".format(err) )
```

Example usage 2:

```
if nodename not in tree.nodes:
    raise TreeError("Tree contains no leafs named {}".format(nodename))
```

### Most important classes in phylotreelib

* **Tree**: Class representing basic phylogenetic Tree object. Methods for analyzing and manipulating tree (rooting, finding MRCA, finding children of nodes, ...)
* **TreeSet**: Class for storing and manipulating a number of trees.
* **TreeSummary**: Class summarizing bipartitions and branch lengths (but not topologies) from many trees. Method to compute consensus tree. Can return information about clade frequencies and average branch lengths (where a branch is defined as being between the two sets of leaves in a bipartition, regardless of the topologies of the subtrees).
* **BigTreeSummary**: Class summarizing bipartitions, branch lengths, and topologies from many trees (where topology is defined as the set of bipartitions corresponding to the unrooted tree). Does everything TreeSummary does and also keeps track of topologies.
* **Nexustreefile**: Class representing Nexus tree file. Iteration returns Tree objects.
* **Newicktreefile**: Class representing Newick tree file. Iteration returns Tree objects.
* **Distmatrix**: Class representing distance matrix for set of taxa. Can be constructed from distance data or directly from alignment of sequences (requires seqlib.py). Methods for computing neighbor-joining and upgma trees."""


### Help for all classes and methods in phylotreelib

```
Help on module phylotreelib:

NAME
    phylotreelib - Classes and methods for analyzing, manipulating, and building phylogenetic trees

CLASSES
    builtins.Exception(builtins.BaseException)
        TreeError
    builtins.object
        Branchstruct
        Distmatrix
        Globals
        Interner
        Topostruct
        Tree
        TreeSet
        TreeSummary
            BigTreeSummary
        Treefile
            Newicktreefile
            Nexustreefile
    
    class BigTreeSummary(TreeSummary)
     |  BigTreeSummary(interner=None, store_trees=False)
     |  
     |  Class summarizing bipartitions, branch lengths, and topologies from many trees
     |  
     |  Method resolution order:
     |      BigTreeSummary
     |      TreeSummary
     |      builtins.object
     |  
     |  Methods defined here:
     |  
     |  __init__(self, interner=None, store_trees=False)
     |      TreeSummary constructor. Initializes relevant data structures
     |  
     |  add_tree(self, curtree, weight=1.0)
     |      Add tree to treesummary, update all summaries
     |  
     |  max_clade_cred_tree(self, labeldigits=3)
     |      Find and return maximum clade credibility tree
     |  
     |  update(self, other)
     |      Merge this object with other treesummary
     |  
     |  ----------------------------------------------------------------------
     |  Readonly properties defined here:
     |  
     |  toposummary
     |      Property method for lazy evaluation of topostruct.freq
     |  
     |  ----------------------------------------------------------------------
     |  Methods inherited from TreeSummary:
     |  
     |  __len__(self)
     |  
     |  add_branchid(self)
     |      Adds attribute .branchID to all bipartitions in .bipartsummary
     |      External bipartitions are labeled with the leafname.
     |      Internal bipartitions are labeled with consecutive numbers by decreasing frequency
     |  
     |  contree(self, cutoff=0.5, allcompat=False, labeldigits=3)
     |      Returns a consensus tree built from selected bipartitions
     |  
     |  log_clade_credibility(self, topology)
     |      Compute log clade credibility for topology (sum of log(freq) for all branches)
     |  
     |  ----------------------------------------------------------------------
     |  Readonly properties inherited from TreeSummary:
     |  
     |  bipartsummary
     |      Property method for lazy evaluation of freq, var, and sem for branches
     |  
     |  sorted_biplist
     |      Return list of bipartitions.
     |      First external (leaf) bipartitions sorted by leafname.
     |      Then internal bipartitions sorted by freq
     |  
     |  ----------------------------------------------------------------------
     |  Data descriptors inherited from TreeSummary:
     |  
     |  __dict__
     |      dictionary for instance variables (if defined)
     |  
     |  __weakref__
     |      list of weak references to the object (if defined)
    
    class Branchstruct(builtins.object)
     |  Branchstruct(length=0.0, label='')
     |  
     |  Class that emulates a struct. Keeps branch-related info
     |  
     |  Methods defined here:
     |  
     |  __init__(self, length=0.0, label='')
     |      Initialize self.  See help(type(self)) for accurate signature.
     |  
     |  copy(self)
     |      Returns copy of Branchstruct object, with all attributes included
     |  
     |  ----------------------------------------------------------------------
     |  Data descriptors defined here:
     |  
     |  __dict__
     |      dictionary for instance variables (if defined)
     |  
     |  __weakref__
     |      list of weak references to the object (if defined)
    
    class Distmatrix(builtins.object)
     |  Class representing distance matrix for set of taxa. Knows how to compute trees
     |  
     |  Methods defined here:
     |  
     |  __init__(self)
     |      Initialize self.  See help(type(self)) for accurate signature.
     |  
     |  __str__(self)
     |      Returns distance matrix as string
     |  
     |  avdist(self)
     |      Returns average dist in matrix (not including diagonal)
     |  
     |  clean_names(self, illegal=',:;()[]', rep='_')
     |      Rename items to avoid characters that are problematic in Newick tree strings:
     |      Replaces all occurrences of chars in 'illegal' by 'rep'
     |  
     |  getdist(self, name1, name2)
     |      Returns distance between named entries
     |  
     |  nj(self)
     |      Computes neighbor joining tree, returns Tree object
     |  
     |  rename(self, oldname, newname)
     |      Changes name of one item from oldname to newname
     |  
     |  setdist(self, name1, name2, dist)
     |      Sets distance between named entries
     |  
     |  upgma(self)
     |      Computes UPGMA tree, returns Tree object
     |  
     |  ----------------------------------------------------------------------
     |  Class methods defined here:
     |  
     |  from_distdict(distdict) from builtins.type
     |      Construct Distmatrix object from nested dictionary of dists: distdict[name1][name2] = dist
     |  
     |  from_distfile(distfilename) from builtins.type
     |      Construct Distmatrix object from file containing rows of: name1 name2 distance
     |  
     |  from_numpy_array(nparray, namelist) from builtins.type
     |      Construct Distmatrix object from numpy array and corresponding list of names
     |      Names in namelist must be in same order as indices in numpy 2D array
     |  
     |  ----------------------------------------------------------------------
     |  Data descriptors defined here:
     |  
     |  __dict__
     |      dictionary for instance variables (if defined)
     |  
     |  __weakref__
     |      list of weak references to the object (if defined)
    
    class Globals(builtins.object)
     |  Class containing globally used functions and labels.
     |  
     |  Data descriptors defined here:
     |  
     |  __dict__
     |      dictionary for instance variables (if defined)
     |  
     |  __weakref__
     |      list of weak references to the object (if defined)
     |  
     |  ----------------------------------------------------------------------
     |  Data and other attributes defined here:
     |  
     |  biparts = {}
    
    class Interner(builtins.object)
     |  Class used for interning various objects.
     |  
     |  Methods defined here:
     |  
     |  __init__(self)
     |      Initialize self.  See help(type(self)) for accurate signature.
     |  
     |  intern_bipart(self, bipart)
     |  
     |  intern_leafset(self, leafset)
     |  
     |  intern_topology(self, topology)
     |  
     |  ----------------------------------------------------------------------
     |  Data descriptors defined here:
     |  
     |  __dict__
     |      dictionary for instance variables (if defined)
     |  
     |  __weakref__
     |      list of weak references to the object (if defined)
    
    class Newicktreefile(Treefile)
     |  Newicktreefile(filename=None, filecontent=None)
     |  
     |  Class representing Newick tree file. Iteration returns tree-objects
     |  
     |  Method resolution order:
     |      Newicktreefile
     |      Treefile
     |      builtins.object
     |  
     |  Methods defined here:
     |  
     |  __init__(self, filename=None, filecontent=None)
     |      Initialize self.  See help(type(self)) for accurate signature.
     |  
     |  __iter__(self)
     |  
     |  __next__(self)
     |  
     |  ----------------------------------------------------------------------
     |  Methods inherited from Treefile:
     |  
     |  __enter__(self)
     |      Implements context manager behaviour for Treefile types.
     |      Usage example:
     |          with pt.Newicktreefile(filename) as tf:
     |              mytree = tf.readtree()
     |          mytree.rootminvar()
     |  
     |  __exit__(self, type, value, traceback)
     |      Implements context manager behaviour for Treefile types.
     |      Usage example:
     |          with pt.Newicktreefile(filename) as tf:
     |              mytree = tf.readtree()
     |          mytree.rootminvar()
     |  
     |  close(self)
     |      For explicit closing of Treefile before content exhausted
     |  
     |  get_treestring(self)
     |      Return next tree-string
     |  
     |  readtree(self)
     |      Reads one tree from file and returns as Tree object. Returns None when exhausted file
     |  
     |  readtrees(self, discardprop=0.0)
     |      Reads trees from file and returns as TreeSet object. Can discard fraction of trees
     |  
     |  ----------------------------------------------------------------------
     |  Data descriptors inherited from Treefile:
     |  
     |  __dict__
     |      dictionary for instance variables (if defined)
     |  
     |  __weakref__
     |      list of weak references to the object (if defined)
    
    class Nexustreefile(Treefile)
     |  Nexustreefile(filename=None, filecontent=None)
     |  
     |  Class representing Nexus tree file. Iteration returns tree object or None
     |  
     |  Method resolution order:
     |      Nexustreefile
     |      Treefile
     |      builtins.object
     |  
     |  Methods defined here:
     |  
     |  __init__(self, filename=None, filecontent=None)
     |      Read past NEXUS file header, parse translate block if present
     |  
     |  __iter__(self)
     |  
     |  __next__(self, noreturn=False)
     |  
     |  ----------------------------------------------------------------------
     |  Methods inherited from Treefile:
     |  
     |  __enter__(self)
     |      Implements context manager behaviour for Treefile types.
     |      Usage example:
     |          with pt.Newicktreefile(filename) as tf:
     |              mytree = tf.readtree()
     |          mytree.rootminvar()
     |  
     |  __exit__(self, type, value, traceback)
     |      Implements context manager behaviour for Treefile types.
     |      Usage example:
     |          with pt.Newicktreefile(filename) as tf:
     |              mytree = tf.readtree()
     |          mytree.rootminvar()
     |  
     |  close(self)
     |      For explicit closing of Treefile before content exhausted
     |  
     |  get_treestring(self)
     |      Return next tree-string
     |  
     |  readtree(self)
     |      Reads one tree from file and returns as Tree object. Returns None when exhausted file
     |  
     |  readtrees(self, discardprop=0.0)
     |      Reads trees from file and returns as TreeSet object. Can discard fraction of trees
     |  
     |  ----------------------------------------------------------------------
     |  Data descriptors inherited from Treefile:
     |  
     |  __dict__
     |      dictionary for instance variables (if defined)
     |  
     |  __weakref__
     |      list of weak references to the object (if defined)
    
    class Topostruct(builtins.object)
     |  Class that emulates a struct. Keeps topology-related info
     |  
     |  Data descriptors defined here:
     |  
     |  freq
     |  
     |  tree
     |  
     |  weight
    
    class Tree(builtins.object)
     |  Class representing basic phylogenetic tree object.
     |  
     |  Methods defined here:
     |  
     |  __eq__(self, other, blenprecision=0.005)
     |      Implements equality testing for Tree objects
     |  
     |  __hash__(self)
     |      Implements hashing for Tree objects, so they can be used as keys in dicts
     |  
     |  __init__(self)
     |      Initialize self.  See help(type(self)) for accurate signature.
     |  
     |  __iter__(self)
     |      Returns iterator object for Tree object. Yields subtrees with .basalbranch attribute
     |  
     |  __str__(self)
     |      Prints table of parent-child relationships including branch lengths and labels
     |  
     |  add_branch(self, bipart, branchstruct)
     |      Adds branch represented by bipartition to unresolved tree.
     |  
     |  average_ancdist(self, leaflist, return_median=False)
     |      Return average or median patristic distance from leaves to their MRCA
     |  
     |  average_pairdist(self, leaflist, return_median=False)
     |      Return average or median pairwise, patristic distance between leaves in leaflist
     |  
     |  bipdict(self, interner=None)
     |      Returns tree in the form of a "bipartition dictionary"
     |  
     |  build_dist_dict(self)
     |      Construct dictionary keeping track of all pairwise distances between nodes
     |  
     |  build_parent_dict(self)
     |      Constructs _parent_dict enabling faster lookups, when needed
     |  
     |  build_path_dict(self)
     |      Construct dictionary keeping track of all pairwise paths between nodes
     |  
     |  check_bip_compatibility(self, bipart)
     |      Checks the compatibility between bipartition and tree.
     |      Returns tuple of: is_present, is_compatible, insert_tuple
     |              where insert_tuple = None or (parentnode, childmovelist)
     |      is_present:
     |          True if bipartition is already present in tree. Implies "is_compatible = True"
     |      is_compatible:
     |          True if bipartition is compatible with tree. "is_present" can be True or False
     |      insert_tuple:
     |          If is_compatible: Tuple of (parentnode, childmovelist) parameters for insert_node
     |          If not is_compatible: None
     |  
     |  children(self, parent)
     |      Returns set containing parent's immediate descendants
     |  
     |  cladegrep(self, pattern, minsize=2)
     |      Finds clades (monophyletic groups) where all leaves contain specified pattern
     |  
     |  cluster_cut(self, cutoff)
     |      Divides tree into clusters by cutting across tree "cutoff" distance from root.
     |      Returns list containing sets of leafnames
     |  
     |  cluster_n(self, nclust)
     |      Divides tree into 'nclust' clusters based on distance from root.
     |      
     |      Returns tuple containing: list with sets of leafnames (one set per cluster)
     |                                list of basenodes of clusters
     |  
     |  collapse_clade(self, leaflist, newname='clade')
     |      Replaces clade (leaves in leaflist) with single leaf.
     |      Branch length is set to average dist from basenode parent to leaves
     |  
     |  copy_treeobject(self, copylengths=True, copylabels=True)
     |      Returns copy of Tree object. Copies structure and branch lengths.
     |      Caches and any user-added attributes are not copied.
     |      Similar to effect of copy.deepcopy but customized and much faster
     |  
     |  deroot(self)
     |      If root is at bifurcation: remove root node, connect adjacent nodes
     |  
     |  diameter(self, return_leaves=False)
     |      Return diameter: longest leaf-leaf distance along tree.
     |      If return_leaves is True: Return tuple with (maxdist, Leaf1, Leaf2)
     |  
     |  figtree(self, printdist=True, printlabels=True, print_leaflabels=False, precision=6, colorlist=None, color='0000FF')
     |      Returns figtree format tree as a string
     |  
     |  find_central_leaf(self, leaflist)
     |      Finds central leaf for the provided list of leaves.
     |      Defined as having approximately equal distance to the two farthest leaves in leaflist
     |  
     |  find_common_leaf(self, leaflist)
     |      Finds common leaf for the provided list of leaves.
     |      Defined as having the smallest average distance to remaining leaves
     |  
     |  find_most_distant(self, node1, nodeset)
     |      Finds node in nodeset that is most distant from node1
     |  
     |  find_mrca(self, leaves)
     |      Finds Most Recent Common Ancestor for the provided set of leaves
     |  
     |  findbasenode(self, leafset)
     |      Finds node that is at the base of all leaves in leafset.
     |  
     |  getlabel(self, node1, node2)
     |      Gets label on branch connecting node1 and node2
     |  
     |  graft(self, other, node1, node2=None, blen1=0, blen2=0, graftlabel=None)
     |      Graft other tree to self
     |      
     |      tree2 (other) intnodes will be renamed if names clash with those in tree1.
     |      node1: node in tree1 (self) below which tree2 (other) will be grafted. Cannot be root1
     |      node2: node in tree2 (other) below which tree2 will be attached (default is root of tree2)
     |      blen1: length of branch added to tree1 below graftpoint (lower of two newly created branches)
     |      blen2: length of branch above graft point and below tree2 (upper of two newly created branches)
     |      graftlabel: prepend value of "label" to leaf names on t2 (e.g: "graft_s1")
     |  
     |  has_same_root(self, other)
     |      Compares two trees. Returns True if topologies are same and rooted in same place
     |  
     |  height(self)
     |      Returns height of tree: Largest root-to-tip distance
     |  
     |  insert_node(self, parent, childnodes, branchstruct)
     |      Inserts an extra node between parent and children listed in childnodes list
     |      (so childnodes are now attached to newnode instead of parent).
     |      The branchstruct will be attached to the branch between parent and newnode.
     |      Branches to childnodes retain their original branchstructs.
     |      The node number of the new node is returned
     |  
     |  is_bifurcation(self, node)
     |      Checks if internal node is at bifurcation (has two children)
     |  
     |  is_compatible_with(self, bipart)
     |      Checks whether a given bipartition is compatible with the tree.
     |      Note: also returns True if bipartition is already in tree
     |  
     |  is_resolved(self)
     |      Checks whether tree is fully resolved (no polytomies)
     |  
     |  leaflist(self)
     |      Returns list of leaf names sorted alphabetically
     |  
     |  length(self)
     |      Returns tree length (sum of all branch lengths)
     |  
     |  match_nodes(self, other)
     |      Compares two identical trees with potentially different internal node IDs.
     |      Returns tuple containing following:
     |          Dictionary giving mapping from nodeid in self to nodeid in other (also leaves)
     |          unmatched_root1: "None" or id of unmatched root in self if root at bifurcation
     |          unmatched_root2: "None" or id of unmatched root in other if root at bifurcation
     |      
     |      Note: The last two are only different from None if the trees dont have the same
     |      exact rooting
     |  
     |  n_bipartitions(self)
     |      Returns the number of bipartitions (= number of internal branches) in tree
     |      Note: if root is at bifurcation, then those 2 branches = 1 bipartition
     |  
     |  nameprune(self, sep='_', keep_pattern=None)
     |      Prune leaves based on name redundancy:
     |      Find subtrees where all leaves have same start of name (up to first "_")
     |  
     |  nearest_n_leaves(self, leaf1, n_neighbors)
     |      Returns set of N leaves closest to leaf along tree (patristic distance)
     |  
     |  nearleafs(self, leaf1, maxdist)
     |      Returns set of leaves that are less than maxdist from leaf, measured along branches
     |  
     |  newick(self, printdist=True, printlabels=True, print_leaflabels=False, precision=6, labelfield='label', transdict=None)
     |      Returns Newick format tree string representation of tree object
     |  
     |  nexus(self, printdist=True, printlabels=True, print_leaflabels=False, precision=6, labelfield='label', translateblock=False)
     |      Returns nexus format tree as a string
     |  
     |  nodedepth(self, node)
     |      Returns depth of node: distance from furthest leaf-level to node
     |  
     |  nodedist(self, node1, node2=None)
     |      Returns distance between node1 and node2 along tree (patristic distance)
     |  
     |  nodedistlist(self, node1, nodelist)
     |      Returns list of distances from node1 to nodes in nodelist (same order as nodelist)
     |  
     |  nodepath(self, node1, node2)
     |      Returns path between node1 and node2 along tree.
     |  
     |  nodepath_fromdict(self, node1, node2)
     |      Returns path between node1 and node2 along tree, from preconstructed path_dict
     |  
     |  numberprune(self, nkeep, keeplist=None, keep_common_leaves=False, keep_most_distant=False, return_leaves=False, enforce_n=False)
     |      Prune tree so 'nkeep' leaves remain, approximately evenly spaced over tree.
     |      
     |      "keeplist" can be used to specify leaves that _must_ be retained.
     |      'keep_common_leaves' requests preferential retainment of leaves with many neighbors
     |      (default is to keep leaves that are as equally spaced as possible)
     |      'keep_most_distant' requests that the two most distant leaves in tree
     |                  (which spread out the diameter) should be kept
     |      'return_leaves': return selected leaves, but do not actually prune tree
     |      'enforce_n' enforce exactly N leaves in pruned tree
     |                  (normally leaves in includelist and most distant are additional to N)
     |  
     |  parent(self, node)
     |      Returns parent of node
     |  
     |  prune_maxlen(self, nkeep, return_leaves=False)
     |      Prune tree so remaining nkeep leaves spread out maximal percentage of branch length
     |  
     |  remote_children(self, parent)
     |      Returns set containing all leaves that are descendants of parent
     |  
     |  remove_branch(self, node1, node2)
     |      Removes branch connecting node1 and node2 (thereby creating polytomy)
     |  
     |  remove_leaf(self, leaf)
     |      Removes named leaf from tree, cleans up so remaining tree structure is sane
     |  
     |  remove_leaves(self, leaflist)
     |      Removes leaves in list from tree, cleans up so remaining tree structure is sane
     |  
     |  rename_intnode(self, oldnum, newnum)
     |      Changes number of one internal node
     |  
     |  rename_leaf(self, oldname, newname, fixdups=False)
     |      Changes name of one leaf. Automatically fixes duplicates if requested
     |  
     |  reroot(self, node1, node2=None, polytomy=False, node1dist=0.0)
     |      Places new root on branch between node1 and node2, node1dist from node1
     |  
     |  resolve(self)
     |      Randomly resolves multifurcating tree by by adding zero-length internal branches.
     |  
     |  rootmid(self)
     |      Performs midpoint rooting of tree
     |  
     |  rootminvar(self)
     |      Performs minimum variance rooting of tree
     |  
     |  rootout(self, outgroup, polytomy=False)
     |      Roots tree on outgroup
     |  
     |  setlabel(self, node1, node2, label)
     |      Sets label on branch connecting node1 and node2
     |  
     |  setlength(self, node1, node2, length)
     |      Sets length of branch connecting node1 and node2
     |  
     |  shuffle_leaf_names(self)
     |      Shuffles the names of all leaves
     |  
     |  sorted_intnodes(self, deepfirst=True)
     |      Returns sorted intnode list for breadth-first traversal of tree
     |  
     |  spr(self, subtree_node, regraft_node)
     |      Subtree Pruning and Regrafting.
     |      
     |      subtree_node: basenode of subtree that will be pruned.
     |      regraft_node: node in tree below which subtree will be grafted
     |  
     |  subtree(self, basenode, return_basalbranch=False)
     |      Returns subtree rooted at basenode as Tree object
     |  
     |  topology(self)
     |      Returns set of sets of sets representation of topology ("naked bipdict")
     |  
     |  transdict(self)
     |      Returns dictionary of {name:number_as_string} for use in translateblocks
     |  
     |  translateblock(self, transdict)
     |  
     |  transname(self, namefile)
     |      Translate all leaf names using oldname/newname pairs in namefile
     |  
     |  treedist(self, other, normalise=True, verbose=False)
     |      Compute symmetric tree distance (Robinson Foulds) between self and other tree.
     |      Normalised measure returned by default
     |  
     |  treesim(self, other, verbose=False)
     |      Compute normalised symmetric similarity between self and other tree
     |  
     |  ----------------------------------------------------------------------
     |  Class methods defined here:
     |  
     |  from_biplist(biplist) from builtins.type
     |      Constructor: Tree object from bipartition list
     |  
     |  from_branchinfo(parentlist, childlist, lenlist=None, lablist=None) from builtins.type
     |      Constructor: Tree object from information about all branches in tree
     |      
     |      Information about one branch is conceptually given as:
     |          parentnodeID, childnodeID, [length], [label]
     |      
     |      The function takes as input 2 to 4 separate lists containing:
     |          IDs of parents (internal nodes, so integer values)
     |          ID of children (internal or leaf nodes, so integer or string)
     |          Length of branches (optional)
     |          Label of branches (optional)
     |      
     |      The four lists are assumed to have same length and be in same order (so index n in
     |      each list corresponds to same branch).
     |      
     |      Note: most IDs appear multiple times in lists
     |      Note 2: can be used as workaround so user can specify IDs for internal nodes
     |  
     |  from_leaves(leaflist) from builtins.type
     |      Constructor: star-tree object from list of leaves
     |  
     |  from_string(orig_treestring, transdict=None) from builtins.type
     |      Constructor: Tree object from tree-string in Newick format
     |  
     |  from_topology(topology) from builtins.type
     |      Constructor: Tree object from topology
     |  
     |  randtree(leaflist=None, ntips=None, randomlen=False, name_prefix='s') from builtins.type
     |      Constructor: tree with random topology from list of leaf names OR number of tips
     |  
     |  ----------------------------------------------------------------------
     |  Readonly properties defined here:
     |  
     |  parent_dict
     |      Lazy evaluation of _parent_dict when needed
     |  
     |  ----------------------------------------------------------------------
     |  Data descriptors defined here:
     |  
     |  __dict__
     |      dictionary for instance variables (if defined)
     |  
     |  __weakref__
     |      list of weak references to the object (if defined)
    
    class TreeError(builtins.Exception)
     |  Method resolution order:
     |      TreeError
     |      builtins.Exception
     |      builtins.BaseException
     |      builtins.object
     |  
     |  Data descriptors defined here:
     |  
     |  __weakref__
     |      list of weak references to the object (if defined)
     |  
     |  ----------------------------------------------------------------------
     |  Methods inherited from builtins.Exception:
     |  
     |  __init__(self, /, *args, **kwargs)
     |      Initialize self.  See help(type(self)) for accurate signature.
     |  
     |  ----------------------------------------------------------------------
     |  Static methods inherited from builtins.Exception:
     |  
     |  __new__(*args, **kwargs) from builtins.type
     |      Create and return a new object.  See help(type) for accurate signature.
     |  
     |  ----------------------------------------------------------------------
     |  Methods inherited from builtins.BaseException:
     |  
     |  __delattr__(self, name, /)
     |      Implement delattr(self, name).
     |  
     |  __getattribute__(self, name, /)
     |      Return getattr(self, name).
     |  
     |  __reduce__(...)
     |      Helper for pickle.
     |  
     |  __repr__(self, /)
     |      Return repr(self).
     |  
     |  __setattr__(self, name, value, /)
     |      Implement setattr(self, name, value).
     |  
     |  __setstate__(...)
     |  
     |  __str__(self, /)
     |      Return str(self).
     |  
     |  with_traceback(...)
     |      Exception.with_traceback(tb) --
     |      set self.__traceback__ to tb and return self.
     |  
     |  ----------------------------------------------------------------------
     |  Data descriptors inherited from builtins.BaseException:
     |  
     |  __cause__
     |      exception cause
     |  
     |  __context__
     |      exception context
     |  
     |  __dict__
     |  
     |  __suppress_context__
     |  
     |  __traceback__
     |  
     |  args
    
    class TreeSet(builtins.object)
     |  Class for storing and manipulating a number of trees, which all have the same leafs
     |  
     |  Methods defined here:
     |  
     |  __getitem__(self, index)
     |      Implements indexing of treeset.
     |      
     |      Simple index returns single tree.
     |      Slice returns TreeSet object with selected subset of trees
     |  
     |  __init__(self)
     |      Initialize self.  See help(type(self)) for accurate signature.
     |  
     |  __iter__(self)
     |      Returns fresh iterator object allowing iteration over Treeset (which is itself an iterable)
     |  
     |  __len__(self)
     |  
     |  addtree(self, tree)
     |      Adds Tree object to Treeset object
     |  
     |  addtreeset(self, treeset)
     |      Adds all trees in TreeSet object to this TreeSet object
     |  
     |  newick(self, printdist=True, printlabels=True)
     |      Returns newick format tree as a string
     |  
     |  nexus(self, printdist=True, printlabels=True, translateblock=True)
     |      Returns nexus format tree as a string
     |  
     |  rootmid(self)
     |      Performs midpoint rooting on all trees in TreeSet
     |  
     |  ----------------------------------------------------------------------
     |  Data descriptors defined here:
     |  
     |  __dict__
     |      dictionary for instance variables (if defined)
     |  
     |  __weakref__
     |      list of weak references to the object (if defined)
     |  
     |  ----------------------------------------------------------------------
     |  Data and other attributes defined here:
     |  
     |  TreeSetIterator = <class 'phylotreelib.TreeSet.TreeSetIterator'>
    
    class TreeSummary(builtins.object)
     |  TreeSummary(interner=None)
     |  
     |  Class summarizing bipartitions and branch lengths (but not topologies) from many trees
     |  
     |  Methods defined here:
     |  
     |  __init__(self, interner=None)
     |      TreeSummary constructor. Initializes relevant data structures
     |  
     |  __len__(self)
     |  
     |  add_branchid(self)
     |      Adds attribute .branchID to all bipartitions in .bipartsummary
     |      External bipartitions are labeled with the leafname.
     |      Internal bipartitions are labeled with consecutive numbers by decreasing frequency
     |  
     |  add_tree(self, curtree, weight=1.0)
     |      Add tree object to treesummary, update all relevant bipartition summaries
     |  
     |  contree(self, cutoff=0.5, allcompat=False, labeldigits=3)
     |      Returns a consensus tree built from selected bipartitions
     |  
     |  log_clade_credibility(self, topology)
     |      Compute log clade credibility for topology (sum of log(freq) for all branches)
     |  
     |  update(self, other)
     |      Merge this object with external treesummary
     |  
     |  ----------------------------------------------------------------------
     |  Readonly properties defined here:
     |  
     |  bipartsummary
     |      Property method for lazy evaluation of freq, var, and sem for branches
     |  
     |  sorted_biplist
     |      Return list of bipartitions.
     |      First external (leaf) bipartitions sorted by leafname.
     |      Then internal bipartitions sorted by freq
     |  
     |  ----------------------------------------------------------------------
     |  Data descriptors defined here:
     |  
     |  __dict__
     |      dictionary for instance variables (if defined)
     |  
     |  __weakref__
     |      list of weak references to the object (if defined)
    
    class Treefile(builtins.object)
     |  Treefile(filename=None, filecontent=None)
     |  
     |  Abstract base-class for representing tree file objects.
     |  
     |  Methods defined here:
     |  
     |  __enter__(self)
     |      Implements context manager behaviour for Treefile types.
     |      Usage example:
     |          with pt.Newicktreefile(filename) as tf:
     |              mytree = tf.readtree()
     |          mytree.rootminvar()
     |  
     |  __exit__(self, type, value, traceback)
     |      Implements context manager behaviour for Treefile types.
     |      Usage example:
     |          with pt.Newicktreefile(filename) as tf:
     |              mytree = tf.readtree()
     |          mytree.rootminvar()
     |  
     |  __init__(self, filename=None, filecontent=None)
     |      Initialize self.  See help(type(self)) for accurate signature.
     |  
     |  close(self)
     |      For explicit closing of Treefile before content exhausted
     |  
     |  get_treestring(self)
     |      Return next tree-string
     |  
     |  readtree(self)
     |      Reads one tree from file and returns as Tree object. Returns None when exhausted file
     |  
     |  readtrees(self, discardprop=0.0)
     |      Reads trees from file and returns as TreeSet object. Can discard fraction of trees
     |  
     |  ----------------------------------------------------------------------
     |  Data descriptors defined here:
     |  
     |  __dict__
     |      dictionary for instance variables (if defined)
     |  
     |  __weakref__
     |      list of weak references to the object (if defined)

FUNCTIONS
    main()
        # # Placeholder: Insert test code here and run module in standalone mode
    
    remove_comments(text, leftdelim, rightdelim=None)
        Takes input string and strips away commented text, delimited by 'leftdelim' and 'rightdelim'.
        Also deals with nested comments.
```
<|MERGE_RESOLUTION|>--- conflicted
+++ resolved
@@ -42,11 +42,8 @@
 ## Quick start usage examples
 
 ### Read tree from file, perform minimum-variance rooting, find root-to-tip distances
-<<<<<<< HEAD
+
 The code below will import phylotreelib, open a NEXUS tree file, read one Tree object from the file, perform minimum-variance rooting, find the node ID for the new rootnode, and finally print out the name and root-to-tip distance (measured along the branches) for all leaves in the tree. (Note that pt.Nexustreefile has been implemented as a context manager, and can be used with the `with` statement):
-=======
-The code below will import phylotreelib, open a NEXUS tree file, read one Tree object from the file, perform minimum-variance rooting, find the node ID for the new rootnode, and finally print out the name and root-to-tip distance (measured along the branches) for all leaves in the tree (note that pt.Nexustreefile has been implemented as a context manager, and can be used with the `with` statement):
->>>>>>> d16376ca
 
 ```python
 import phylotreelib as pt
